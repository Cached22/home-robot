import logging
from typing import List, Optional
import threading

import numpy as np
import rospy
from std_srvs.srv import Trigger, TriggerResponse
from geometry_msgs.msg import Twist, Pose, PoseStamped
from nav_msgs.msg import Odometry

from home_robot.agent.control.velocity_controllers import DDVelocityControlNoplan
from home_robot.utils.geometry import xyt_global_to_base, sophus2xyt, xyt2sophus
from home_robot.utils.geometry.ros import pose_ros2sophus


log = logging.getLogger(__name__)

CONTROL_HZ = 20


class GotoVelocityController:
    """
    Self-contained controller module for moving a diff drive robot to a target goal.
    Target goal is update-able at any given instant.
    """

<<<<<<< HEAD
    def __init__(self, hz: float):
=======
    def __init__(
        self,
        hz: float,
        odom_only_feedback: bool = True,
    ):
>>>>>>> 215ca25f
        self.hz = hz
        self.odom_only = odom_only_feedback

        # Control module
        self.control = DDVelocityControlNoplan(hz)

        # Publishers
        rospy.init_node("goto_controller")
        self.vel_command_pub = rospy.Publisher("stretch/cmd_vel", Twist, queue_size=1)

        # Initialize
        self.xyt_loc = np.zeros(3)
        self.xyt_loc_odom = np.zeros(3)
        self.xyt_goal: Optional[np.ndarray] = None

        self.active = False
        self.track_yaw = True

    def _pose_update_callback(self, msg: PoseStamped):
        pose_sp = pose_ros2sophus(msg.pose)
        self.xyt_loc = sophus2xyt(pose_sp)

    def _odom_update_callback(self, msg: Odometry):
        pose_sp = pose_ros2sophus(msg.pose.pose)
        self.xyt_loc_odom = sophus2xyt(pose_sp)

    def _goal_update_callback(self, msg: Pose):
        pose_sp = pose_ros2sophus(msg)

        if self.odom_only:
            # Project absolute goal from current odometry reading
            pose_delta = xyt2sophus(self.xyt_loc).inverse() * pose_sp
            pose_goal = xyt2sophus(self.xyt_loc_odom) * pose_delta
        else:
            # Assign absolute goal directly
            pose_goal = pose_sp

        self.xyt_goal = sophus2xyt(pose_goal)

    def _yaw_tracking_service(self, request):
        self.track_yaw = not self.track_yaw
        status_str = "ON" if self.track_yaw else "OFF"
        return TriggerResponse(
            success=True, message=f"Yaw tracking is now {status_str}"
        )

    def _toggle_on_service(self, request):
        self.active = not self.active
        status_str = "RUNNING" if self.active else "STOPPED"
        return TriggerResponse(
            success=True, message=f"Goto controller is now {status_str}"
        )

    def _compute_error_pose(self):
        """
        Updates error based on robot localization
        """
        xyt_loc = self.xyt_loc_odom if self.odom_only else self.xyt_loc
        xyt_err = xyt_global_to_base(self.xyt_goal, self.xyt_loc)
        if not self.track_yaw:
            xyt_err[2] = 0.0

        return xyt_err

    def _set_velocity(self, v_m, w_r):
        cmd = Twist()
        cmd.linear.x = v_m
        cmd.angular.z = w_r
        self.vel_command_pub.publish(cmd)

    def _run_control_loop(self):
        rate = rospy.Rate(self.hz)

        while True:
            if self.active and self.xyt_goal is not None:
                # Get state estimation
                xyt_err = self._compute_error_pose()

                # Compute control
                v_cmd, w_cmd = self.control(xyt_err)

                # Command robot
                self._set_velocity(v_cmd, w_cmd)

            # Spin
            rate.sleep()

    def main(self):
        # Subscribers
        rospy.Subscriber(
            "state_estimator/pose_filtered",
            PoseStamped,
            self._pose_update_callback,
            queue_size=1,
        )
        rospy.Subscriber(
            "odom",
            Odometry,
            self._odom_update_callback,
            queue_size=1,
        )
        rospy.Subscriber(
            "goto_controller/goal", Pose, self._goal_update_callback, queue_size=1
        )

        # Services
        rospy.Service("goto_controller/toggle_on", Trigger, self._toggle_on_service)
        rospy.Service(
            "goto_controller/toggle_yaw_tracking", Trigger, self._yaw_tracking_service
        )

        # Run controller
        log.info("Goto Controller launched.")
        self._run_control_loop()


if __name__ == "__main__":
    GotoVelocityController(CONTROL_HZ).main()<|MERGE_RESOLUTION|>--- conflicted
+++ resolved
@@ -24,15 +24,11 @@
     Target goal is update-able at any given instant.
     """
 
-<<<<<<< HEAD
-    def __init__(self, hz: float):
-=======
     def __init__(
         self,
         hz: float,
         odom_only_feedback: bool = True,
     ):
->>>>>>> 215ca25f
         self.hz = hz
         self.odom_only = odom_only_feedback
 
