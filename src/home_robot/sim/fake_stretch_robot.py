--- conflicted
+++ resolved
@@ -72,13 +72,9 @@
         # Ros stuff
         rospy.init_node("fake_stretch_hw")
         self._hector_slam_pub = rospy.Publisher(
-<<<<<<< HEAD
-            "/poseupdate", PoseWithCovarianceStamped, queue_size=1
-=======
             "poseupdate",
             PoseWithCovarianceStamped,
             queue_size=1,
->>>>>>> 215ca25f
         )
         self._odom_pub = rospy.Publisher("odom", Odometry, queue_size=1)
 
