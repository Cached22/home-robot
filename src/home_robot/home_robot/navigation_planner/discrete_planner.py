# Copyright (c) Meta Platforms, Inc. and affiliates.
#
# This source code is licensed under the MIT license found in the
# LICENSE file in the root directory of this source tree.
import math
import os
import shutil
import time
from typing import List, Tuple

import cv2
import numpy as np
import skimage.morphology

import home_robot.utils.pose as pu
from home_robot.core.interfaces import DiscreteNavigationAction

from .fmm_planner import FMMPlanner


class DiscretePlanner:
    """
    This class translates planner inputs into a discrete low-level action
    using an FMM planner.

    This is a wrapper used to navigate to a particular object/goal location.
    """

    def __init__(
        self,
        turn_angle: float,
        collision_threshold: float,
        step_size: int,
        obs_dilation_selem_radius: int,
        goal_dilation_selem_radius: int,
        map_size_cm: int,
        map_resolution: int,
        visualize: bool,
        print_images: bool,
        dump_location: str,
        exp_name: str,
        min_goal_distance_cm: float = 60.0,
    ):
        """
        Arguments:
            turn_angle (float): agent turn angle (in degrees)
            collision_threshold (float): forward move distance under which we
             consider there's a collision (in meters)
            obs_dilation_selem_radius: radius (in cells) of obstacle dilation
             structuring element
            obs_dilation_selem_radius: radius (in cells) of goal dilation
             structuring element
            map_size_cm: global map size (in centimeters)
            map_resolution: size of map bins (in centimeters)
            visualize: if True, render planner internals for debugging
            print_images: if True, save visualization as images
        """
        self.visualize = visualize
        self.print_images = print_images
        self.default_vis_dir = f"{dump_location}/images/{exp_name}"
        os.makedirs(self.default_vis_dir, exist_ok=True)

        self.map_size_cm = map_size_cm
        self.map_resolution = map_resolution
        self.map_shape = (
            self.map_size_cm // self.map_resolution,
            self.map_size_cm // self.map_resolution,
        )
        self.turn_angle = turn_angle
        self.collision_threshold = collision_threshold
        self.step_size = step_size
        self.start_obs_dilation_selem_radius = obs_dilation_selem_radius
        self.goal_dilation_selem_radius = goal_dilation_selem_radius

        self.vis_dir = None
        self.collision_map = None
        self.visited_map = None
        self.col_width = None
        self.last_pose = None
        self.curr_pose = None
        self.last_action = None
        self.timestep = None
        self.curr_obs_dilation_selem_radius = None
        self.obs_dilation_selem = None
        self.min_goal_distance_cm = min_goal_distance_cm

    def reset(self):
        self.vis_dir = self.default_vis_dir
        self.collision_map = np.zeros(self.map_shape)
        self.visited_map = np.zeros(self.map_shape)
        self.col_width = 1
        self.last_pose = None
        self.curr_pose = [
            self.map_size_cm / 100.0 / 2.0,
            self.map_size_cm / 100.0 / 2.0,
            0.0,
        ]
        self.last_action = None
        self.timestep = 1
        self.curr_obs_dilation_selem_radius = self.start_obs_dilation_selem_radius
        self.obs_dilation_selem = skimage.morphology.disk(
            self.curr_obs_dilation_selem_radius
        )

    def set_vis_dir(self, scene_id: str, episode_id: str):
        self.print_images = True
        self.vis_dir = os.path.join(self.default_vis_dir, f"{scene_id}_{episode_id}")
        shutil.rmtree(self.vis_dir, ignore_errors=True)
        os.makedirs(self.vis_dir, exist_ok=True)

    def disable_print_images(self):
        self.print_images = False

    def plan(
        self,
        obstacle_map: np.ndarray,
        goal_map: np.ndarray,
        sensor_pose: np.ndarray,
        found_goal: bool,
        debug: bool = True,
    ) -> Tuple[DiscreteNavigationAction, np.ndarray]:
        """Plan a low-level action.

        Args:
            obstacle_map: (M, M) binary local obstacle map prediction
            goal_map: (M, M) binary array denoting goal location
            sensor_pose: (7,) array denoting global pose (x, y, o)
             and local map boundaries planning window (gx1, gx2, gy1, gy2)
            found_goal: whether we found the object goal category

        Returns:
            action: low-level action
            closest_goal_map: (M, M) binary array denoting closest goal
             location in the goal map in geodesic distance
        """
        self.last_pose = self.curr_pose
        obstacle_map = np.rint(obstacle_map)

        start_x, start_y, start_o, gx1, gx2, gy1, gy2 = sensor_pose
        gx1, gx2, gy1, gy2 = int(gx1), int(gx2), int(gy1), int(gy2)
        planning_window = [gx1, gx2, gy1, gy2]

        start = [
            int(start_y * 100.0 / self.map_resolution - gx1),
            int(start_x * 100.0 / self.map_resolution - gy1),
        ]
        start = pu.threshold_poses(start, obstacle_map.shape)
        start = np.array(start)

        if debug:
            print("Goals found:", np.any(goal_map > 0))

        self.curr_pose = [start_x, start_y, start_o]
        self.visited_map[gx1:gx2, gy1:gy2][
            start[0] - 0 : start[0] + 1, start[1] - 0 : start[1] + 1
        ] = 1

        if self.last_action == DiscreteNavigationAction.MOVE_FORWARD:
            self._check_collision()

        # High-level goal -> short-term goal
        # t0 = time.time()
        # Extracts a local waypoint
        # Defined by the step size - should be relatively close to the robot
        short_term_goal, closest_goal_map, replan, stop = self._get_short_term_goal(
            obstacle_map, np.copy(goal_map), start, planning_window
        )
        # Short term goal is in cm, start_x and start_y are in m
        if debug:
            print("Current pose:", start)
            print("Short term goal:", short_term_goal)
            dist_to_short_term_goal = np.linalg.norm(
                start - np.array(short_term_goal[:2])
            )
            print("Distance:", dist_to_short_term_goal)
        # t1 = time.time()
        # print(f"[Planning] get_short_term_goal() time: {t1 - t0}")

        # We were not able to find a path to the high-level goal
        if replan:
            # Clean collision map
            self.collision_map *= 0

            # Reduce obstacle dilation
            if self.curr_obs_dilation_selem_radius > 1:
                self.curr_obs_dilation_selem_radius -= 1
                self.obs_dilation_selem = skimage.morphology.disk(
                    self.curr_obs_dilation_selem_radius
                )

        stg_x, stg_y = short_term_goal
        angle_st_goal = math.degrees(math.atan2(stg_x - start[0], stg_y - start[1]))
        angle_agent = pu.normalize_angle(start_o)
        relative_angle = pu.normalize_angle(angle_agent - angle_st_goal)

<<<<<<< HEAD
        # Short-term goal -> deterministic local policy
        if relative_angle > self.turn_angle / 2.0:
            action = DiscreteNavigationAction.TURN_RIGHT
        elif relative_angle < -self.turn_angle / 2.0:
            action = DiscreteNavigationAction.TURN_LEFT
        elif stop and found_goal:
            action = DiscreteNavigationAction.STOP
        else:
            action = DiscreteNavigationAction.MOVE_FORWARD
=======
        # Compute a goal we could be moving towards
        # Sample a goal in the goal map
        goal_x, goal_y = np.nonzero(closest_goal_map)
        idx = np.random.randint(len(goal_x))
        goal_x, goal_y = goal_x[idx], goal_y[idx]
        distance_to_goal = np.linalg.norm(np.array([goal_x, goal_y]) - start)
        # Actual metric distance to goal
        distance_to_goal_cm = distance_to_goal * self.map_resolution
        angle_goal = math.degrees(math.atan2(goal_x - start[0], goal_y - start[1]))
        angle_goal = pu.normalize_angle(angle_goal)
        # Angle needed to orient towards the goal
        relative_angle_goal = pu.normalize_angle(angle_agent - angle_goal)

        if debug:
            print("Found goal:", found_goal)
            print("Stop:", stop)
            print("Angle to goal:", relative_angle_goal)
            print("Distance to goal", distance_to_goal)
            print(
                "Distance in cm:",
                distance_to_goal_cm,
                ">",
                self.min_goal_distance_cm,
            )

        # Short-term goal -> deterministic local policy
        if not (found_goal and stop):
            if relative_angle > self.turn_angle / 2.0:
                action = DiscreteNavigationAction.TURN_RIGHT
            elif relative_angle < -self.turn_angle / 2.0:
                action = DiscreteNavigationAction.TURN_LEFT
            else:
                action = DiscreteNavigationAction.MOVE_FORWARD
        else:
            # Try to orient towards the goal object - or at least any point sampled from the goal
            # object.
            print()
            print("----------------------------")
            print(">>> orient towards the goal.")
            if relative_angle_goal > 2 * self.turn_angle / 3.0:
                action = DiscreteNavigationAction.TURN_RIGHT
            elif relative_angle_goal < -2 * self.turn_angle / 3.0:
                action = DiscreteNavigationAction.TURN_LEFT
            else:
                action = DiscreteNavigationAction.STOP
                print("!!! DONE !!!")
>>>>>>> 78817a7e

        self.last_action = action
        return action, closest_goal_map

    def _get_short_term_goal(
        self,
        obstacle_map: np.ndarray,
        goal_map: np.ndarray,
        start: List[int],
        planning_window: List[int],
    ) -> Tuple[Tuple[int, int], np.ndarray, bool, bool]:
        """Get short-term goal.

        Args:
            obstacle_map: (M, M) binary local obstacle map prediction
            goal_map: (M, M) binary array denoting goal location
            start: start location (x, y)
            planning_window: local map boundaries (gx1, gx2, gy1, gy2)

        Returns:
            short_term_goal: short-term goal position (x, y) in map
            closest_goal_map: (M, M) binary array denoting closest goal
             location in the goal map in geodesic distance
            replan: binary flag to indicate we couldn't find a plan to reach
             the goal
            stop: binary flag to indicate we've reached the goal
        """
        gx1, gx2, gy1, gy2 = planning_window
        x1, y1, = (
            0,
            0,
        )
        x2, y2 = obstacle_map.shape

        def add_boundary(mat, value=1):
            h, w = mat.shape
            new_mat = np.zeros((h + 2, w + 2)) + value
            new_mat[1 : h + 1, 1 : w + 1] = mat
            return new_mat

        def remove_boundary(mat, value=1):
            return mat[value:-value, value:-value]

        obstacles = obstacle_map[x1:x2, y1:y2]

        # Dilate obstacles
        dilated_obstacles = cv2.dilate(obstacles, self.obs_dilation_selem, iterations=1)

        traversible = 1 - dilated_obstacles
        traversible[self.collision_map[gx1:gx2, gy1:gy2][x1:x2, y1:y2] == 1] = 0
        traversible[self.visited_map[gx1:gx2, gy1:gy2][x1:x2, y1:y2] == 1] = 1
        traversible[
            int(start[0] - x1) - 1 : int(start[0] - x1) + 2,
            int(start[1] - y1) - 1 : int(start[1] - y1) + 2,
        ] = 1
        traversible = add_boundary(traversible)
        goal_map = add_boundary(goal_map, value=0)

        planner = FMMPlanner(
            traversible,
            step_size=self.step_size,
            vis_dir=self.vis_dir,
            visualize=self.visualize,
            print_images=self.print_images,
        )

        # Dilate the goal
        selem = skimage.morphology.disk(self.goal_dilation_selem_radius)
        dilated_goal_map = skimage.morphology.binary_dilation(goal_map, selem) != 1
        dilated_goal_map = 1 - dilated_goal_map * 1.0

        planner.set_multi_goal(dilated_goal_map, self.timestep)
        self.timestep += 1

        state = [start[0] - x1 + 1, start[1] - y1 + 1]
        stg_x, stg_y, replan, stop = planner.get_short_term_goal(state)
        stg_x, stg_y = stg_x + x1 - 1, stg_y + y1 - 1
        short_term_goal = int(stg_x), int(stg_y)

        # Select closest point on goal map for visualization
        # TODO How to do this without the overhead of creating another FMM planner?
        vis_planner = FMMPlanner(traversible)
        curr_loc_map = np.zeros_like(goal_map)
        curr_loc_map[start[0], start[1]] = 1
        vis_planner.set_multi_goal(curr_loc_map)
        fmm_dist_ = vis_planner.fmm_dist.copy()
        goal_map_ = goal_map.copy()
        goal_map_[goal_map_ == 0] = 10000
        fmm_dist_[fmm_dist_ == 0] = 10000
        closest_goal_map = (goal_map_ * fmm_dist_) == (goal_map_ * fmm_dist_).min()
        closest_goal_map = remove_boundary(closest_goal_map)

        return short_term_goal, closest_goal_map, replan, stop

    def _check_collision(self):
        """Check whether we had a collision and update the collision map."""
        x1, y1, t1 = self.last_pose
        x2, y2, _ = self.curr_pose
        buf = 4
        length = 2

        if abs(x1 - x2) < 0.05 and abs(y1 - y2) < 0.05:
            self.col_width += 2
            if self.col_width == 7:
                length = 4
                buf = 3
            self.col_width = min(self.col_width, 5)
        else:
            self.col_width = 1

        dist = pu.get_l2_distance(x1, x2, y1, y2)

        if dist < self.collision_threshold:
            # We have a collision
            width = self.col_width

            # Add obstacles to the collision map
            for i in range(length):
                for j in range(width):
                    wx = x1 + 0.05 * (
                        (i + buf) * np.cos(np.deg2rad(t1))
                        + (j - width // 2) * np.sin(np.deg2rad(t1))
                    )
                    wy = y1 + 0.05 * (
                        (i + buf) * np.sin(np.deg2rad(t1))
                        - (j - width // 2) * np.cos(np.deg2rad(t1))
                    )
                    r, c = wy, wx
                    r, c = int(r * 100 / self.map_resolution), int(
                        c * 100 / self.map_resolution
                    )
                    [r, c] = pu.threshold_poses([r, c], self.collision_map.shape)
                    self.collision_map[r, c] = 1<|MERGE_RESOLUTION|>--- conflicted
+++ resolved
@@ -193,17 +193,6 @@
         angle_agent = pu.normalize_angle(start_o)
         relative_angle = pu.normalize_angle(angle_agent - angle_st_goal)
 
-<<<<<<< HEAD
-        # Short-term goal -> deterministic local policy
-        if relative_angle > self.turn_angle / 2.0:
-            action = DiscreteNavigationAction.TURN_RIGHT
-        elif relative_angle < -self.turn_angle / 2.0:
-            action = DiscreteNavigationAction.TURN_LEFT
-        elif stop and found_goal:
-            action = DiscreteNavigationAction.STOP
-        else:
-            action = DiscreteNavigationAction.MOVE_FORWARD
-=======
         # Compute a goal we could be moving towards
         # Sample a goal in the goal map
         goal_x, goal_y = np.nonzero(closest_goal_map)
@@ -250,7 +239,6 @@
             else:
                 action = DiscreteNavigationAction.STOP
                 print("!!! DONE !!!")
->>>>>>> 78817a7e
 
         self.last_action = action
         return action, closest_goal_map
