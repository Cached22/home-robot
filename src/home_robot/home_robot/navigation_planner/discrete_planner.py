# Copyright (c) Meta Platforms, Inc. and affiliates.
#
# This source code is licensed under the MIT license found in the
# LICENSE file in the root directory of this source tree.
import math
import os
import shutil
import time
from typing import List, Tuple

import cv2
import matplotlib.pyplot as plt
import numpy as np
import skimage.morphology

import home_robot.utils.pose as pu
from home_robot.core.interfaces import (
    ContinuousNavigationAction,
    DiscreteNavigationAction,
)
from home_robot.utils.geometry import xyt_global_to_base

from .fmm_planner import FMMPlanner

CM_TO_METERS = 0.01


def add_boundary(mat: np.ndarray, value=1) -> np.ndarray:
    h, w = mat.shape
    new_mat = np.zeros((h + 2, w + 2)) + value
    new_mat[1 : h + 1, 1 : w + 1] = mat
    return new_mat


def remove_boundary(mat: np.ndarray, value=1) -> np.ndarray:
    return mat[value:-value, value:-value]


class DiscretePlanner:
    """
    This class translates planner inputs into a discrete low-level action
    using an FMM planner.

    This is a wrapper used to navigate to a particular object/goal location.
    """

    def __init__(
        self,
        turn_angle: float,
        collision_threshold: float,
        step_size: int,
        obs_dilation_selem_radius: int,
        goal_dilation_selem_radius: int,
        map_size_cm: int,
        map_resolution: int,
        visualize: bool,
        print_images: bool,
        dump_location: str,
        exp_name: str,
        min_goal_distance_cm: float = 60.0,
        min_obs_dilation_selem_radius: int = 1,
        agent_cell_radius: int = 1,
<<<<<<< HEAD
        map_downsample_factor: float = 1.0,
        map_update_frequency: int = 1,
=======
        goal_tolerance: float = 0.01,
        discrete_actions: bool = True,
        continuous_angle_tolerance: float = 30.0,
>>>>>>> 0e9371bf
    ):
        """
        Arguments:
            turn_angle (float): agent turn angle (in degrees)
            collision_threshold (float): forward move distance under which we
             consider there's a collision (in meters)
            obs_dilation_selem_radius: radius (in cells) of obstacle dilation
             structuring element
            obs_dilation_selem_radius: radius (in cells) of goal dilation
             structuring element
            map_size_cm: global map size (in centimeters)
            map_resolution: size of map bins (in centimeters)
            visualize: if True, render planner internals for debugging
            print_images: if True, save visualization as images
        """
        self.discrete_actions = discrete_actions
        self.visualize = visualize
        self.print_images = print_images
        self.default_vis_dir = f"{dump_location}/images/{exp_name}"
        os.makedirs(self.default_vis_dir, exist_ok=True)

        self.map_size_cm = map_size_cm
        self.map_resolution = map_resolution
        self.map_shape = (
            self.map_size_cm // self.map_resolution,
            self.map_size_cm // self.map_resolution,
        )
        self.turn_angle = turn_angle
        self.collision_threshold = collision_threshold
        self.step_size = step_size
        self.start_obs_dilation_selem_radius = obs_dilation_selem_radius
        self.goal_dilation_selem_radius = goal_dilation_selem_radius
        self.min_obs_dilation_selem_radius = min_obs_dilation_selem_radius
        self.agent_cell_radius = agent_cell_radius
        self.goal_tolerance = goal_tolerance
        self.continuous_angle_tolerance = continuous_angle_tolerance

        self.vis_dir = None
        self.collision_map = None
        self.visited_map = None
        self.col_width = None
        self.last_pose = None
        self.curr_pose = None
        self.last_action = None
        self.timestep = 0
        self.curr_obs_dilation_selem_radius = None
        self.obs_dilation_selem = None
        self.min_goal_distance_cm = min_goal_distance_cm
        self.dd = None

        self.map_downsample_factor = map_downsample_factor
        self.map_update_frequency = map_update_frequency

    def reset(self):
        self.vis_dir = self.default_vis_dir
        self.collision_map = np.zeros(self.map_shape)
        self.visited_map = np.zeros(self.map_shape)
        self.col_width = 1
        self.last_pose = None
        self.curr_pose = [
            self.map_size_cm / 100.0 / 2.0,
            self.map_size_cm / 100.0 / 2.0,
            0.0,
        ]
        self.last_action = None
        self.timestep = 1
        self.curr_obs_dilation_selem_radius = self.start_obs_dilation_selem_radius
        self.obs_dilation_selem = skimage.morphology.disk(
            self.curr_obs_dilation_selem_radius
        )
        self.goal_dilation_selem = skimage.morphology.disk(
            self.goal_dilation_selem_radius
        )

    def set_vis_dir(self, scene_id: str, episode_id: str):
        self.print_images = True
        self.vis_dir = os.path.join(self.default_vis_dir, f"{scene_id}_{episode_id}")
        shutil.rmtree(self.vis_dir, ignore_errors=True)
        os.makedirs(self.vis_dir, exist_ok=True)

    def disable_print_images(self):
        self.print_images = False

    def plan(
        self,
        obstacle_map: np.ndarray,
        goal_map: np.ndarray,
        frontier_map: np.ndarray,
        sensor_pose: np.ndarray,
        found_goal: bool,
        debug: bool = True,
        use_dilation_for_stg: bool = False,
    ) -> Tuple[DiscreteNavigationAction, np.ndarray]:
        """Plan a low-level action.

        Args:
            obstacle_map: (M, M) binary local obstacle map prediction
            goal_map: (M, M) binary array denoting goal location
            sensor_pose: (7,) array denoting global pose (x, y, o)
             and local map boundaries planning window (gx1, gx2, gy1, gy2)
            found_goal: whether we found the object goal category

        Returns:
            action: low-level action
            closest_goal_map: (M, M) binary array denoting closest goal
             location in the goal map in geodesic distance
        """
        self.last_pose = self.curr_pose
        obstacle_map = np.rint(obstacle_map)

        start_x, start_y, start_o, gx1, gx2, gy1, gy2 = sensor_pose
        gx1, gx2, gy1, gy2 = int(gx1), int(gx2), int(gy1), int(gy2)
        planning_window = [gx1, gx2, gy1, gy2]

        start = [
            int(start_y * 100.0 / self.map_resolution - gx1),
            int(start_x * 100.0 / self.map_resolution - gy1),
        ]
        start = pu.threshold_poses(start, obstacle_map.shape)
        start = np.array(start)

        if debug:
            print()
            print("--- Planning ---")
            print("Found goal:", found_goal)
            print("Goal points provided:", np.any(goal_map > 0))

        self.curr_pose = [start_x, start_y, start_o]
        self.visited_map[gx1:gx2, gy1:gy2][
            start[0] - 0 : start[0] + 1, start[1] - 0 : start[1] + 1
        ] = 1

        # Check collisions if we have just moved and are uncertain
        if self.last_action == DiscreteNavigationAction.MOVE_FORWARD:
            self._check_collision()

        # High-level goal -> short-term goal
        # Extracts a local waypoint
        # Defined by the step size - should be relatively close to the robot
        (
            short_term_goal,
            closest_goal_map,
            replan,
            stop,
            closest_goal_pt,
        ) = self._get_short_term_goal(
            obstacle_map,
            np.copy(goal_map),
            start,
            planning_window,
            plan_to_dilated_goal=use_dilation_for_stg,
        )
        # Short term goal is in cm, start_x and start_y are in m
        if debug:
            print("Current pose:", start)
            print("Short term goal:", short_term_goal)
            print(
                "  - delta =",
                short_term_goal[0] - start[0],
                short_term_goal[1] - start[1],
            )
            dist_to_short_term_goal = np.linalg.norm(
                start - np.array(short_term_goal[:2])
            )
            print(
                "Distance (m):",
                dist_to_short_term_goal * self.map_resolution * CM_TO_METERS,
            )
            print("Replan:", replan)
        # t1 = time.time()
        # print(f"[Planning] get_short_term_goal() time: {t1 - t0}")

        # We were not able to find a path to the high-level goal
        if replan and not stop:

            # Clean collision map
            self.collision_map *= 0
            # Reduce obstacle dilation
            if self.curr_obs_dilation_selem_radius > self.min_obs_dilation_selem_radius:
                self.curr_obs_dilation_selem_radius -= 1
                self.obs_dilation_selem = skimage.morphology.disk(
                    self.curr_obs_dilation_selem_radius
                )
                if debug:
                    print(
                        f"reduced obs dilation to {self.curr_obs_dilation_selem_radius}"
                    )

            if found_goal:
                if debug:
                    print(
                        "ERROR: Could not find a path to the high-level goal. Trying to explore more..."
                    )
                (
                    short_term_goal,
                    closest_goal_map,
                    replan,
                    stop,
                    closest_goal_pt,
                ) = self._get_short_term_goal(
                    obstacle_map,
                    frontier_map,
                    start,
                    planning_window,
                    plan_to_dilated_goal=True,
                )
                if debug:
                    print("--- after replanning to frontier ---")
                    print("goal =", short_term_goal)
                found_goal = False
                # if replan:
                #     print("Nowhere left to explore. Stopping.")
                #     # TODO Calling the STOP action here will cause the agent to try grasping
                #     #   we need different STOP_SUCCESS and STOP_FAILURE actions
                #     return DiscreteNavigationAction.STOP, goal_map

        # Normalize agent angle
        angle_agent = pu.normalize_angle(start_o)

        # If we found a short term goal worth moving towards...
        stg_x, stg_y = short_term_goal
        relative_stg_x, relative_stg_y = stg_x - start[0], stg_y - start[1]
        angle_st_goal = math.degrees(math.atan2(relative_stg_x, relative_stg_y))
        relative_angle = pu.normalize_angle(angle_agent - angle_st_goal)

        # Compute angle to the final goal
        goal_x, goal_y = closest_goal_pt
        angle_goal = math.degrees(math.atan2(goal_x - start[0], goal_y - start[1]))
        relative_angle_goal = pu.normalize_angle(angle_agent - angle_goal)

        if debug:
            # Actual metric distance to goal
            distance_to_goal = np.linalg.norm(np.array([goal_x, goal_y]) - start)
            distance_to_goal_cm = distance_to_goal * self.map_resolution
            # Display information
            print("-----------------")
            print("Found reachable goal:", found_goal)
            print("Stop:", stop)
            print("Angle to goal:", relative_angle_goal)
            print("Distance to goal", distance_to_goal)
            print(
                "Distance in cm:",
                distance_to_goal_cm,
                ">",
                self.min_goal_distance_cm,
            )

            m_relative_stg_x, m_relative_stg_y = [
                CM_TO_METERS * self.map_resolution * d
                for d in [relative_stg_x, relative_stg_y]
            ]
            print("continuous actions for exploring")
            print("agent angle =", angle_agent)
            print("angle stg goal =", angle_st_goal)
            print("angle final goal =", relative_angle_goal)
            print(m_relative_stg_x, m_relative_stg_y, "rel ang =", relative_angle)
            print("-----------------")

        # Short-term goal -> deterministic local policy
        if not (found_goal and stop):
            if self.discrete_actions:
                if relative_angle > self.turn_angle / 2.0:
                    action = DiscreteNavigationAction.TURN_RIGHT
                elif relative_angle < -self.turn_angle / 2.0:
                    action = DiscreteNavigationAction.TURN_LEFT
                else:
                    action = DiscreteNavigationAction.MOVE_FORWARD
            else:
                # Use the short-term goal to set where we should be heading next
                m_relative_stg_x, m_relative_stg_y = [
                    CM_TO_METERS * self.map_resolution * d
                    for d in [relative_stg_x, relative_stg_y]
                ]
                if np.abs(relative_angle) > self.turn_angle / 2.0:
                    # Must return commands in radians and meters
                    relative_angle = math.radians(relative_angle)
                    action = ContinuousNavigationAction([0, 0, -relative_angle])
                else:
                    # Must return commands in radians and meters
                    relative_angle = math.radians(relative_angle)
                    # relative_angle_goal = math.radians(relative_angle_goal)
                    # action = ContinuousNavigationAction([m_relative_stg_y, m_relative_stg_x, -relative_angle])
                    xyt_global = [m_relative_stg_y, m_relative_stg_x, -relative_angle]

                    xyt_local = xyt_global_to_base(
                        xyt_global, [0, 0, math.radians(start_o)]
                    )
                    xyt_local[
                        2
                    ] = -relative_angle  # the original angle was already in base frame
                    action = ContinuousNavigationAction(xyt_local)
        else:
            # Try to orient towards the goal object - or at least any point sampled from the goal
            # object.
            print()
            print("----------------------------")
            print(">>> orient towards the goal:", relative_angle_goal)
            if self.discrete_actions:
                if relative_angle_goal > 2 * self.turn_angle / 3.0:
                    action = DiscreteNavigationAction.TURN_RIGHT
                elif relative_angle_goal < -2 * self.turn_angle / 3.0:
                    action = DiscreteNavigationAction.TURN_LEFT
                else:
                    action = DiscreteNavigationAction.STOP
            elif np.abs(relative_angle_goal) > self.continuous_angle_tolerance:
                print("Continuous rotation towards goal point")
                relative_angle_goal = math.radians(relative_angle_goal)
                action = ContinuousNavigationAction([0, 0, -relative_angle_goal])
            else:
                action = DiscreteNavigationAction.STOP
                print("!!! DONE !!!")

        self.last_action = action
        return action, closest_goal_map

    def _get_short_term_goal(
        self,
        obstacle_map: np.ndarray,
        goal_map: np.ndarray,
        start: List[int],
        planning_window: List[int],
        plan_to_dilated_goal=False,
        visualize=False,
    ) -> Tuple[Tuple[int, int], np.ndarray, bool, bool]:
        """Get short-term goal.

        Args:
            obstacle_map: (M, M) binary local obstacle map prediction
            goal_map: (M, M) binary array denoting goal location
            start: start location (x, y)
            planning_window: local map boundaries (gx1, gx2, gy1, gy2)
            plan_to_dilated_goal: for objectnav; plans to dialted goal points instead of explicitly checking reach.

        Returns:
            short_term_goal: short-term goal position (x, y) in map
            closest_goal_map: (M, M) binary array denoting closest goal
             location in the goal map in geodesic distance
            replan: binary flag to indicate we couldn't find a plan to reach
             the goal
            stop: binary flag to indicate we've reached the goal
        """
        gx1, gx2, gy1, gy2 = planning_window
        x1, y1, = (
            0,
            0,
        )
        x2, y2 = obstacle_map.shape
        obstacles = obstacle_map[x1:x2, y1:y2]

        # Dilate obstacles
        dilated_obstacles = cv2.dilate(obstacles, self.obs_dilation_selem, iterations=1)

        # Create inverse map of obstacles - this is territory we assume is traversible
        # Traversible is now the map
        traversible = 1 - dilated_obstacles
        traversible[self.collision_map[gx1:gx2, gy1:gy2][x1:x2, y1:y2] == 1] = 0
        traversible[self.visited_map[gx1:gx2, gy1:gy2][x1:x2, y1:y2] == 1] = 1
        agent_rad = self.agent_cell_radius
        traversible[
            int(start[0] - x1) - agent_rad : int(start[0] - x1) + agent_rad + 1,
            int(start[1] - y1) - agent_rad : int(start[1] - y1) + agent_rad + 1,
        ] = 1
        traversible = add_boundary(traversible)
        goal_map = add_boundary(goal_map, value=0)

        planner = FMMPlanner(
            traversible,
            step_size=self.step_size,
            vis_dir=self.vis_dir,
            visualize=self.visualize,
            print_images=self.print_images,
            goal_tolerance=self.goal_tolerance,
        )
<<<<<<< HEAD
        # Dilate the goal
        selem = skimage.morphology.disk(self.goal_dilation_selem_radius)
        dilated_goal_map = cv2.dilate(goal_map, selem, iterations=1)

        # dilated_goal_map = skimage.morphology.binary_dilation(goal_map, selem) != 1
        # dilated_goal_map = 1 - dilated_goal_map * 1.0

=======
>>>>>>> 0e9371bf
        if plan_to_dilated_goal:
            # Compute dilated goal map for use with simulation code - use this to compute closest goal
            dilated_goal_map = cv2.dilate(
                goal_map, self.goal_dilation_selem, iterations=1
            )
            # Set multi goal to the dilated goal map
            # We will now try to find a path to any of these spaces
<<<<<<< HEAD
            self.dd = planner.set_multi_goal(
                dilated_goal_map,
                self.timestep,
                self.dd,
                self.map_downsample_factor,
                self.map_update_frequency,
            )
        else:
            navigable_goal = planner._find_nearest_to_multi_goal(goal_map)
            navigable_goal_map = np.zeros_like(goal_map)
            navigable_goal_map[navigable_goal[0], navigable_goal[1]] = 1
            self.dd = planner.set_multi_goal(
                navigable_goal_map,
                self.timestep,
                self.dd,
                self.map_downsample_factor,
                self.map_update_frequency,
            )
=======
            planner.set_multi_goal(dilated_goal_map, self.timestep)
            goal_distance_map, closest_goal_pt = self.get_closest_traversible_goal(
                traversible, goal_map, start, dilated_goal_map=dilated_goal_map
            )
        else:
            navigable_goal_map = planner._find_within_distance_to_multi_goal(
                goal_map, self.min_goal_distance_cm / self.map_resolution
            )
            if not np.any(navigable_goal_map):
                replan = True
            else:
                planner.set_multi_goal(navigable_goal_map, self.timestep)
            goal_distance_map, closest_goal_pt = self.get_closest_goal(goal_map, start)
>>>>>>> 0e9371bf

        self.timestep += 1

        state = [start[0] - x1 + 1, start[1] - y1 + 1]
        # This is where we create the planner to get the trajectory to this state
        stg_x, stg_y, replan, stop = planner.get_short_term_goal(
            state, continuous=(not self.discrete_actions)
        )
        stg_x, stg_y = stg_x + x1 - 1, stg_y + y1 - 1
        short_term_goal = int(stg_x), int(stg_y)

        if visualize:
            print("Start visualizing")
            plt.figure(1)
            plt.subplot(131)
            _navigable_goal_map = navigable_goal_map.copy()
            _navigable_goal_map[int(stg_x), int(stg_y)] = 1
            plt.imshow(np.flipud(_navigable_goal_map))
            plt.plot(stg_x, stg_y, "bx")
            plt.plot(start[0], start[1], "rx")
            plt.subplot(132)
            plt.imshow(np.flipud(planner.fmm_dist))
            plt.subplot(133)
            plt.imshow(np.flipud(planner.traversible))
            plt.show()
            print("Done visualizing.")

        return short_term_goal, goal_distance_map, replan, stop, closest_goal_pt

    def get_closest_traversible_goal(
        self, traversible, goal_map, start, dilated_goal_map=None
    ):
        """Old version of the get_closest_goal function, which takes into account the distance along geometry to a goal object. This will tell us the closest point on the goal map, both for visualization and for orienting towards it to grasp. Uses traversible to sort this out."""

        # NOTE: this is the old version - before adding goal dilation
        # vis_planner = FMMPlanner(traversible)
        # TODO How to do this without the overhead of creating another FMM planner?
        traversible_ = traversible.copy()
        if dilated_goal_map is None:
            traversible_[goal_map == 1] = 1
        else:
            traversible_[dilated_goal_map == 1] = 1
        vis_planner = FMMPlanner(traversible_)
        curr_loc_map = np.zeros_like(goal_map)
        # Update our location for finding the closest goal
        curr_loc_map[start[0], start[1]] = 1
        # curr_loc_map[short_term_goal[0], short_term_goal]1]] = 1
        vis_planner.set_multi_goal(curr_loc_map)
        fmm_dist_ = vis_planner.fmm_dist.copy()
        # find closest point on non-dilated goal map
        goal_map_ = goal_map.copy()
        goal_map_[goal_map_ == 0] = 10000
        fmm_dist_[fmm_dist_ == 0] = 10000
        closest_goal_map = (goal_map_ * fmm_dist_) == (goal_map_ * fmm_dist_).min()
        closest_goal_map = remove_boundary(closest_goal_map)
        closest_goal_pt = np.unravel_index(
            closest_goal_map.argmax(), closest_goal_map.shape
        )
        return closest_goal_map, closest_goal_pt

    def get_closest_goal(self, goal_map, start):
        """closest goal, avoiding any obstacles."""
        empty = np.ones_like(goal_map)
        empty_planner = FMMPlanner(empty)
        empty_planner.set_goal(start)
        dist_map = empty_planner.fmm_dist * goal_map
        dist_map[dist_map == 0] = 10000
        closest_goal_map = dist_map == dist_map.min()
        closest_goal_map = remove_boundary(closest_goal_map)
        closest_goal_pt = np.unravel_index(
            closest_goal_map.argmax(), closest_goal_map.shape
        )
        return closest_goal_map, closest_goal_pt

    def _check_collision(self):
        """Check whether we had a collision and update the collision map."""
        x1, y1, t1 = self.last_pose
        x2, y2, _ = self.curr_pose
        buf = 4
        length = 2

        # You must move at least 5 cm when doing forward actions
        # Otherwise we assume there has been a collision
        if abs(x1 - x2) < 0.05 and abs(y1 - y2) < 0.05:
            self.col_width += 2
            if self.col_width == 7:
                length = 4
                buf = 3
            self.col_width = min(self.col_width, 5)
        else:
            self.col_width = 1

        dist = pu.get_l2_distance(x1, x2, y1, y2)

        if dist < self.collision_threshold:
            # We have a collision
            width = self.col_width

            # Add obstacles to the collision map
            for i in range(length):
                for j in range(width):
                    wx = x1 + 0.05 * (
                        (i + buf) * np.cos(np.deg2rad(t1))
                        + (j - width // 2) * np.sin(np.deg2rad(t1))
                    )
                    wy = y1 + 0.05 * (
                        (i + buf) * np.sin(np.deg2rad(t1))
                        - (j - width // 2) * np.cos(np.deg2rad(t1))
                    )
                    r, c = wy, wx
                    r, c = int(r * 100 / self.map_resolution), int(
                        c * 100 / self.map_resolution
                    )
                    [r, c] = pu.threshold_poses([r, c], self.collision_map.shape)
                    self.collision_map[r, c] = 1<|MERGE_RESOLUTION|>--- conflicted
+++ resolved
@@ -60,14 +60,11 @@
         min_goal_distance_cm: float = 60.0,
         min_obs_dilation_selem_radius: int = 1,
         agent_cell_radius: int = 1,
-<<<<<<< HEAD
         map_downsample_factor: float = 1.0,
         map_update_frequency: int = 1,
-=======
         goal_tolerance: float = 0.01,
         discrete_actions: bool = True,
         continuous_angle_tolerance: float = 30.0,
->>>>>>> 0e9371bf
     ):
         """
         Arguments:
@@ -441,16 +438,6 @@
             print_images=self.print_images,
             goal_tolerance=self.goal_tolerance,
         )
-<<<<<<< HEAD
-        # Dilate the goal
-        selem = skimage.morphology.disk(self.goal_dilation_selem_radius)
-        dilated_goal_map = cv2.dilate(goal_map, selem, iterations=1)
-
-        # dilated_goal_map = skimage.morphology.binary_dilation(goal_map, selem) != 1
-        # dilated_goal_map = 1 - dilated_goal_map * 1.0
-
-=======
->>>>>>> 0e9371bf
         if plan_to_dilated_goal:
             # Compute dilated goal map for use with simulation code - use this to compute closest goal
             dilated_goal_map = cv2.dilate(
@@ -458,7 +445,6 @@
             )
             # Set multi goal to the dilated goal map
             # We will now try to find a path to any of these spaces
-<<<<<<< HEAD
             self.dd = planner.set_multi_goal(
                 dilated_goal_map,
                 self.timestep,
@@ -466,19 +452,6 @@
                 self.map_downsample_factor,
                 self.map_update_frequency,
             )
-        else:
-            navigable_goal = planner._find_nearest_to_multi_goal(goal_map)
-            navigable_goal_map = np.zeros_like(goal_map)
-            navigable_goal_map[navigable_goal[0], navigable_goal[1]] = 1
-            self.dd = planner.set_multi_goal(
-                navigable_goal_map,
-                self.timestep,
-                self.dd,
-                self.map_downsample_factor,
-                self.map_update_frequency,
-            )
-=======
-            planner.set_multi_goal(dilated_goal_map, self.timestep)
             goal_distance_map, closest_goal_pt = self.get_closest_traversible_goal(
                 traversible, goal_map, start, dilated_goal_map=dilated_goal_map
             )
@@ -489,9 +462,14 @@
             if not np.any(navigable_goal_map):
                 replan = True
             else:
-                planner.set_multi_goal(navigable_goal_map, self.timestep)
+                self.dd = planner.set_multi_goal(
+                    navigable_goal_map,
+                    self.timestep,
+                    self.dd,
+                    self.map_downsample_factor,
+                    self.map_update_frequency,
+                )
             goal_distance_map, closest_goal_pt = self.get_closest_goal(goal_map, start)
->>>>>>> 0e9371bf
 
         self.timestep += 1
 
