--- conflicted
+++ resolved
@@ -66,16 +66,13 @@
         dilate_obstacles: bool = True,
         dilate_iter: int = 1,
         dilate_size: int = 3,
-<<<<<<< HEAD
         target_blacklisting_radius: int = None,
-=======
         record_instance_ids: bool = False,
         evaluate_instance_tracking: bool = False,
         instance_memory: Optional[InstanceMemory] = None,
         max_instances: int = 0,
         dilation_for_instances: int = 5,
         padding_for_instance_overlap: int = 5,
->>>>>>> 7c784f23
     ):
         """
         Arguments:
@@ -381,11 +378,8 @@
         prev_map: Tensor,
         prev_pose: Tensor,
         camera_pose: Tensor,
-<<<<<<< HEAD
         blacklist_target: bool = False,
-=======
         debug: bool = False,
->>>>>>> 7c784f23
     ) -> Tuple[Tensor, Tensor]:
         """Update local map and sensor pose given a new observation using parameter-free
         differentiable projective geometry.
