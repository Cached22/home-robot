--- conflicted
+++ resolved
@@ -15,8 +15,6 @@
 import cv2
 import numpy as np
 import torch
-from torch import Tensor
-
 from home_robot.core.interfaces import Observations
 from home_robot.utils.bboxes_3d import (
     box3d_intersection_from_bounds,
@@ -26,9 +24,10 @@
     get_box_bounds_from_verts,
     get_box_verts_from_bounds,
 )
-from home_robot.utils.image import dilate_or_erode_mask, interpolate_image
+from home_robot.utils.image import dilate_or_erode_mask
 from home_robot.utils.point_cloud_torch import get_bounds
 from home_robot.utils.voxel import drop_smallest_weight_points
+from torch import Tensor
 
 padding = 1.5
 
@@ -588,10 +587,6 @@
                         match_within_category=self.instance_association_within_class,
                     )
                     if global_instance_id is None:
-<<<<<<< HEAD
-                        # start ids from 1
-=======
->>>>>>> b8dc68ba
                         global_instance_id = len(self.instances[env_id]) + 1
                     self.add_view_to_instance(
                         env_id, local_instance_id, global_instance_id
@@ -603,10 +598,6 @@
                         match_within_category=self.instance_association_within_class,
                     )
                     if global_instance_id is None:
-<<<<<<< HEAD
-                        # start ids from 1
-=======
->>>>>>> b8dc68ba
                         global_instance_id = len(self.instances[env_id]) + 1
                     self.add_view_to_instance(
                         env_id, local_instance_id, global_instance_id
@@ -756,7 +747,6 @@
         background_class_labels: List[int] = [0],
         background_instance_labels: List[int] = [0],
         valid_points: Optional[Tensor] = None,
-        pose: Optional[Tensor] = None,
     ):
         """
         Process instance information in the current frame and add instance views to the list of unprocessed views for future association.
@@ -769,7 +759,7 @@
             instance_seg (Tensor): [H, W] tensor of instance ids at each pixel
             point_cloud (Tensor): Point cloud data in world coordinates.
             image (Tensor): [3, H, W] RGB image
-            cam_to_world: 4x4 camera_space_to_world transform
+            pose: 4x4 camera_space_to_world transform
             instance_classes (Optional[Tensor]): [K,] class ids for each instance in instance seg
                 class_int = instance_classes[instance_id]
             instance_scores (Optional[Tensor]): [K,] detection confidences for each instance in instance_seg
@@ -779,7 +769,6 @@
             background_class_labels (List[int]): ids indicating background classes in semantic_seg. That view is not saved. (default = 0)
             background_instance_labels (List[int]): ids indicating background points in instance_seg. That view is not saved. (default = 0)
             valid_points (Tensor): [H, W] boolean tensor indicating valid points in the pointcloud
-            pose: (Optional[Tensor]): base pose of the agent at this timestep
         Note:
             - The method creates instance views for detected instances within the provided data.
             - If a semantic segmentation tensor is provided, each instance is associated with a semantic category.
@@ -795,12 +784,8 @@
         ), "Ensure that RGB images are channels-first and in the right format."
 
         self.unprocessed_views[env_id] = {}
-<<<<<<< HEAD
-        # append image to list of images; move tensors to cpu to prevent memory from blowing up
-=======
         self.local_id_to_global_id_map[env_id] = {}
         # append image to list of images
->>>>>>> b8dc68ba
         if self.images[env_id] is None:
             self.images[env_id] = image.unsqueeze(0).detach().cpu()
         else:
@@ -821,8 +806,15 @@
                 image[0], True, dtype=torch.bool, device=image.device
             )
         if self.du_scale != 1:
-            valid_points_downsampled = interpolate_image(
-                valid_points, scale_factor=1 / self.du_scale
+            valid_points_downsampled = (
+                torch.nn.functional.interpolate(
+                    valid_points.unsqueeze(0).unsqueeze(0).float(),
+                    scale_factor=1 / self.du_scale,
+                    mode="nearest",
+                )
+                .squeeze(0)
+                .squeeze(0)
+                .bool()
             )
         else:
             valid_points_downsampled = valid_points
@@ -875,17 +867,10 @@
 
             # TODO: If we use du_scale, we should apply this at the beginning to speed things up
             if self.du_scale != 1:
-<<<<<<< HEAD
-                instance_mask_downsampled = interpolate_image(
-                    instance_mask, scale_factor=1 / self.du_scale
-                )
-                image_downsampled = interpolate_image(
-=======
                 instance_mask_downsampled = self._interpolate_image(
                     instance_mask, scale_factor=1 / self.du_scale
                 )
                 image_downsampled = self._interpolate_image(
->>>>>>> b8dc68ba
                     image, scale_factor=1 / self.du_scale
                 )
             else:
@@ -996,14 +981,10 @@
         self,
         instance_channels: Tensor,
         point_cloud: Tensor,
+        pose: torch.Tensor,
         image: Tensor,
-        cam_to_world: Optional[Tensor] = None,
         semantic_channels: Optional[Tensor] = None,
-<<<<<<< HEAD
-        pose: Optional[Tensor] = None,
-=======
         background_class_labels: List[int] = [0],
->>>>>>> b8dc68ba
     ):
         """
         Process instance information across environments and associate instance views with global instances.
@@ -1036,14 +1017,10 @@
                 env_id,
                 instance_segs[env_id],
                 point_cloud[env_id],
+                pose[env_id],
                 image[env_id],
-                cam_to_world=cam_to_world[env_id] if cam_to_world is not None else None,
                 semantic_seg=semantic_seg,
-<<<<<<< HEAD
-                pose=pose[env_id] if pose is not None else None,
-=======
                 background_class_labels=background_class_labels,
->>>>>>> b8dc68ba
             )
         self.associate_instances_to_memory()
 
