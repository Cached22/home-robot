import os
import shutil
from typing import Dict, List, Optional, Tuple

import cv2
import numpy as np
import torch


class InstanceView:
    """
    Stores information about a single view of an instance

    bbox: bounding box of instance in the current image
    timestep: timestep at which the current view was recorded
    cropped_image: cropped image of instance in the current image
    embedding: embedding of instance in the current image
    mask: mask of instance in the current image
    point_cloud: point cloud of instance in the current image
    category_id: category id of instance in the current image
    """

    bbox: Tuple[int, int, int, int]
    timestep: int
    cropped_image: Optional[np.ndarray] = None
    embedding: Optional[np.ndarray] = None
    # mask of instance in the current image
    mask: np.ndarray = None
    # point cloud of instance in the current image
    point_cloud: np.ndarray = None
    category_id: Optional[int] = None

    def __init__(
        self,
        bbox,
        timestep,
        cropped_image,
        embedding,
        mask,
        point_cloud,
        category_id=None,
    ):
        """
        Initialize InstanceView
        """
        self.bbox = bbox
        self.timestep = timestep
        self.cropped_image = cropped_image
        self.embedding = embedding
        self.mask = mask
        self.point_cloud = point_cloud
        self.category_id = category_id


class Instance:
    """
    A single instance found in the environment. Each instance is composed of a list of InstanceView objects, each of which is a view of the instance at a particular timestep.
    """

    def __init__(self):
        """
        Initialize Instance

        name: name of instance
        category_id: category id of instance
        instance_views: list of InstanceView objects
        """
        self.name = None
        self.category_id = None
        self.instance_views = []


class InstanceMemory:
    """
    InstanceMemory stores information about instances found in the environment. It stores a list of Instance objects, each of which is a single instance found in the environment.

    images: list of egocentric images at each timestep
    instance_views: list of InstanceView objects at each timestep
    point_cloud: list of point clouds at each timestep
    unprocessed_views: list of unprocessed InstanceView objects at each timestep, before they are added to an Instance object
    timesteps: list of timesteps
    """

    images: List[torch.Tensor] = []
    instance_views: List[Dict[int, Instance]] = []
    point_cloud: List[torch.Tensor] = []
    unprocessed_views: List[Dict[int, InstanceView]] = []
    timesteps: List[int] = []

    def __init__(
        self, num_envs: int, du_scale: int, debug_visualize: bool = False, config=None
    ):
        self.num_envs = num_envs
        self.du_scale = du_scale
        self.debug_visualize = debug_visualize
        self.config = config
        if self.debug_visualize:
<<<<<<< HEAD
            import shutil

            shutil.rmtree(
                f"{self.config.DUMP_LOCATION}/instances/{self.config.EXP_NAME}",
                ignore_errors=True,
            )
=======
            shutil.rmtree("instances/", ignore_errors=True)
>>>>>>> 490afb95
        self.reset()

    def reset(self):
        self.images = [None for _ in range(self.num_envs)]
        self.point_cloud = [None for _ in range(self.num_envs)]
        self.instance_views = [{} for _ in range(self.num_envs)]
        self.unprocessed_views = [{} for _ in range(self.num_envs)]
        self.timesteps = [0 for _ in range(self.num_envs)]

    def update_instance_id(
        self, env_id: int, local_instance_id: int, global_instance_id: int
    ):
        # fetch instance view from the list of unprocessed views
        # if global_instance_id already exists, add a new instance view to it
        # otherwise, create a new global instance with the given global_instance_id

        # get instance view
        instance_view = self.unprocessed_views[env_id].get(local_instance_id, None)
        if instance_view is None and self.debug_visualize:
            print(
                "instance view with local instance id",
                local_instance_id,
                "not found in unprocessed views",
            )

        # get global instance
        global_instance = self.instance_views[env_id].get(global_instance_id, None)
        if global_instance is None:
            # create a new global instance
            global_instance = Instance()
            global_instance.category_id = instance_view.category_id
            global_instance.instance_views.append(instance_view)
            self.instance_views[env_id][global_instance_id] = global_instance
        else:
            # add instance view to global instance
            global_instance.instance_views.append(instance_view)
        if self.debug_visualize:
<<<<<<< HEAD
            import os

            import cv2

            instance_write_path = os.path.join(
                self.config.DUMP_LOCATION,
                "instances",
                self.config.EXP_NAME,
                str(global_instance_id),
            )
            os.makedirs(instance_write_path, exist_ok=True)
            cv2.imwrite(
                f"{instance_write_path}/{self.timesteps[env_id]}_{local_instance_id}_cat_{instance_view.category_id}.png",
                instance_view.cropped_image[:, :, ::-1],
            )
            print(
                "mapping local instance id",
                local_instance_id,
                "to global instance id",
                global_instance_id,
=======
            os.makedirs(f"instances/{global_instance_id}", exist_ok=True)
            cv2.imwrite(
                f"instances/{global_instance_id}/{self.timesteps[env_id]}_{local_instance_id}_cat_{instance_view.category_id}.png",
                instance_view.cropped_image[:, :, ::-1],
>>>>>>> 490afb95
            )
            # print(
            #     "mapping local instance id",
            #     local_instance_id,
            #     "to global instance id",
            #     global_instance_id,
            # )

    def process_instances_for_env(
        self,
        env_id: int,
        semantic_map: torch.Tensor,
        instance_map: torch.Tensor,
        point_cloud: torch.Tensor,
        image: torch.Tensor,
        num_sem_categories: int,
    ):
        # create a dict for mapping instance ids to categories
        instance_id_to_category_id = {}

        self.unprocessed_views[env_id] = {}
        # append image to list of images
        if self.images[env_id] is None:
            self.images[env_id] = image.unsqueeze(0)
        else:
            self.images[env_id] = torch.cat(
                [self.images[env_id], image.unsqueeze(0)], dim=0
            )
        if self.point_cloud[env_id] is None:
            self.point_cloud[env_id] = point_cloud.unsqueeze(0)
        else:
            self.point_cloud[env_id] = torch.cat(
                [self.point_cloud[env_id], point_cloud.unsqueeze(0)], dim=0
            )
        # unique instances
        instance_ids = torch.unique(instance_map)
        for instance_id in instance_ids:
            # skip background
            if instance_id == 0:
                continue
            # get instance mask
            instance_mask = instance_map == instance_id

            # get semantic category
            category_id = semantic_map[instance_mask].unique()
            category_id = category_id[0]

            instance_id_to_category_id[instance_id] = category_id

            # get bounding box
            bbox = (
                torch.stack(
                    [
                        instance_mask.nonzero().min(dim=0)[0],
                        instance_mask.nonzero().max(dim=0)[0] + 1,
                    ]
                )
                .cpu()
                .numpy()
            )

            # downsample mask by du_scale using "NEAREST"
            instance_mask_downsampled = (
                torch.nn.functional.interpolate(
                    instance_mask.unsqueeze(0).unsqueeze(0).float(),
                    scale_factor=1 / self.du_scale,
                    mode="nearest",
                )
                .squeeze(0)
                .squeeze(0)
                .bool()
            )

            masked_image = image * instance_mask
            # get cropped image
            cropped_image = (
                masked_image[:, bbox[0, 0] : bbox[1, 0], bbox[0, 1] : bbox[1, 1]]
                .permute(1, 2, 0)
                .cpu()
                .numpy()
                .astype(np.uint8)
            )

            instance_mask = instance_mask.cpu().numpy().astype(bool)

            # get embedding
            embedding = None

            # get point cloud
            point_cloud_instance = point_cloud[instance_mask_downsampled.cpu().numpy()]

            # get instance view
            instance_view = InstanceView(
                bbox=bbox,
                timestep=self.timesteps[env_id],
                cropped_image=cropped_image,
                embedding=embedding,
                mask=instance_mask,
                point_cloud=point_cloud_instance.cpu().numpy(),
                category_id=category_id,
            )

            # append instance view to list of instance views
            self.unprocessed_views[env_id][instance_id.item()] = instance_view
            # save cropped image with timestep in filename
            if self.debug_visualize:
                os.makedirs("instances/", exist_ok=True)
                cv2.imwrite(
                    f"instances/{self.timesteps[env_id]}_{instance_id.item()}.png",
                    cropped_image,
                )

        self.timesteps[env_id] += 1

    def get_unprocessed_instances_per_env(self, env_id: int):
        return self.unprocessed_views[env_id]

    def process_instances(
        self,
        semantic_channels: torch.Tensor,
        instance_channels: torch.Tensor,
        point_cloud: torch.Tensor,
        image: torch.Tensor,
    ):
        instance_map = instance_channels.argmax(dim=1).int()
        semantic_map = semantic_channels.argmax(dim=1).int()
        for env_id in range(self.num_envs):
            self.process_instances_for_env(
                env_id,
                semantic_map[env_id],
                instance_map[env_id],
                point_cloud[env_id],
                image[env_id],
                semantic_map.shape[1],
            )

    def reset_for_env(self, env_id: int):
        self.instance_views[env_id] = {}
        self.images[env_id] = None
        self.point_cloud[env_id] = None
        self.unprocessed_views[env_id] = {}
        self.timesteps[env_id] = 0<|MERGE_RESOLUTION|>--- conflicted
+++ resolved
@@ -95,16 +95,12 @@
         self.debug_visualize = debug_visualize
         self.config = config
         if self.debug_visualize:
-<<<<<<< HEAD
             import shutil
 
             shutil.rmtree(
                 f"{self.config.DUMP_LOCATION}/instances/{self.config.EXP_NAME}",
                 ignore_errors=True,
             )
-=======
-            shutil.rmtree("instances/", ignore_errors=True)
->>>>>>> 490afb95
         self.reset()
 
     def reset(self):
@@ -142,7 +138,6 @@
             # add instance view to global instance
             global_instance.instance_views.append(instance_view)
         if self.debug_visualize:
-<<<<<<< HEAD
             import os
 
             import cv2
@@ -163,19 +158,7 @@
                 local_instance_id,
                 "to global instance id",
                 global_instance_id,
-=======
-            os.makedirs(f"instances/{global_instance_id}", exist_ok=True)
-            cv2.imwrite(
-                f"instances/{global_instance_id}/{self.timesteps[env_id]}_{local_instance_id}_cat_{instance_view.category_id}.png",
-                instance_view.cropped_image[:, :, ::-1],
->>>>>>> 490afb95
-            )
-            # print(
-            #     "mapping local instance id",
-            #     local_instance_id,
-            #     "to global instance id",
-            #     global_instance_id,
-            # )
+            )
 
     def process_instances_for_env(
         self,
