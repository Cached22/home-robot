# Copyright (c) Meta Platforms, Inc. and affiliates.
#
# This source code is licensed under the MIT license found in the
# LICENSE file in the root directory of this source tree.
from datetime import datetime
from enum import IntEnum, auto
from typing import Any, Dict, Optional, Tuple

import numpy as np
import torch
<<<<<<< HEAD
=======
from trimesh import transformations as tra

>>>>>>> f724f3bd
from home_robot.agent.objectnav_agent.objectnav_agent import ObjectNavAgent
from home_robot.core.interfaces import DiscreteNavigationAction, Observations
from home_robot.manipulation import HeuristicPickPolicy, HeuristicPlacePolicy
from home_robot.perception.constants import RearrangeBasicCategories
from home_robot.perception.wrapper import (
    OvmmPerception,
    build_vocab_from_category_map,
    read_category_map_file,
)
<<<<<<< HEAD
from trimesh import transformations as tra
=======
>>>>>>> f724f3bd


class Skill(IntEnum):
    NAV_TO_OBJ = auto()
    GAZE_AT_OBJ = auto()
    PICK = auto()
    NAV_TO_REC = auto()
    GAZE_AT_REC = auto()
    PLACE = auto()
    EXPLORE = auto()
    NAV_TO_INSTANCE = auto()
    FALL_WAIT = auto()


class SemanticVocab(IntEnum):
    FULL = auto()
    SIMPLE = auto()
    ALL = auto()


def get_skill_as_one_hot_dict(curr_skill: Skill):
    skill_dict = {f"is_curr_skill_{skill.name}": 0 for skill in Skill}
    skill_dict[f"is_curr_skill_{Skill(curr_skill).name}"] = 1
    return skill_dict


class OpenVocabManipAgent(ObjectNavAgent):
    """Simple object nav agent based on a 2D semantic map."""

    def __init__(self, config, device_id: int = 0):
        super().__init__(config, device_id=device_id)
        self.states = None
        self.place_start_step = None
        self.pick_start_step = None
        self.gaze_at_obj_start_step = None
        self.fall_wait_start_step = None
        self.is_gaze_done = None
        self.place_done = None
        self.gaze_agent = None
        self.nav_to_obj_agent = None
        self.nav_to_rec_agent = None
        self.pick_agent = None
        self.place_agent = None
        self.pick_policy = None
        self.place_policy = None
        self.semantic_sensor = None

        if config.GROUND_TRUTH_SEMANTICS == 1 and self.store_all_categories_in_map:
            # currently we get ground truth semantics of only the target object category and all scene receptacles from the simulator
            raise NotImplementedError

        self.skip_skills = config.AGENT.skip_skills
        self.max_pick_attempts = 100
        if config.GROUND_TRUTH_SEMANTICS == 0:
            self.semantic_sensor = OvmmPerception(config, device_id, self.verbose)
            self.obj_name_to_id, self.rec_name_to_id = read_category_map_file(
                config.ENVIRONMENT.category_map_file
            )
        if config.AGENT.SKILLS.PICK.type == "heuristic" and not self.skip_skills.pick:
            self.pick_policy = HeuristicPickPolicy(
                config, self.device, verbose=self.verbose
            )
        if config.AGENT.SKILLS.PLACE.type == "heuristic" and not self.skip_skills.place:
            self.place_policy = HeuristicPlacePolicy(
                config, self.device, verbose=self.verbose
            )
        elif config.AGENT.SKILLS.PLACE.type == "rl" and not self.skip_skills.place:
            from home_robot.agent.ovmm_agent.ppo_agent import PPOAgent

            self.place_agent = PPOAgent(
                config,
                config.AGENT.SKILLS.PLACE,
                device_id=device_id,
            )
        skip_both_gaze = self.skip_skills.gaze_at_obj and self.skip_skills.gaze_at_rec
        if config.AGENT.SKILLS.GAZE_OBJ.type == "rl" and not skip_both_gaze:
            from home_robot.agent.ovmm_agent.ppo_agent import PPOAgent

            self.gaze_agent = PPOAgent(
                config,
                config.AGENT.SKILLS.GAZE_OBJ,
                device_id=device_id,
            )
        if (
            config.AGENT.SKILLS.NAV_TO_OBJ.type == "rl"
            and not self.skip_skills.nav_to_obj
        ):
            from home_robot.agent.ovmm_agent.ppo_agent import PPOAgent

            self.nav_to_obj_agent = PPOAgent(
                config,
                config.AGENT.SKILLS.NAV_TO_OBJ,
                device_id=device_id,
            )
        if (
            config.AGENT.SKILLS.NAV_TO_REC.type == "rl"
            and not self.skip_skills.nav_to_rec
        ):
            from home_robot.agent.ovmm_agent.ppo_agent import PPOAgent

            self.nav_to_rec_agent = PPOAgent(
                config,
                config.AGENT.SKILLS.NAV_TO_REC,
                device_id=device_id,
            )
        self._fall_wait_steps = getattr(config.AGENT, "fall_wait_steps", 0)
        self.config = config

    def _get_info(self, obs: Observations) -> Dict[str, torch.Tensor]:
        """Get inputs for visual skill."""
        use_detic_viz = self.config.ENVIRONMENT.use_detic_viz

        if self.config.GROUND_TRUTH_SEMANTICS == 1 or use_detic_viz:
            semantic_category_mapping = None  # Visualizer handles mapping
        elif self.semantic_sensor.current_vocabulary_id == SemanticVocab.SIMPLE:
            semantic_category_mapping = RearrangeBasicCategories()
        else:
            semantic_category_mapping = self.semantic_sensor.current_vocabulary

        if use_detic_viz:
            semantic_frame = obs.task_observations["semantic_frame"]
        else:
            semantic_frame = np.concatenate(
                [obs.rgb, obs.semantic[:, :, np.newaxis]], axis=2
            ).astype(np.uint8)
        goal_name = getattr(
            self.config, "pick_object", obs.task_observations["goal_name"]
        )
        info = {
            "semantic_frame": semantic_frame,
            "semantic_category_mapping": semantic_category_mapping,
            "goal_name": goal_name,
            "third_person_image": obs.third_person_image,
            "timestep": self.timesteps[0],
            "curr_skill": Skill(self.states[0].item()).name,
            "skill_done": "",  # Set if skill gets done
        }
        # only the current skill has corresponding value as 1
        info = {**info, **get_skill_as_one_hot_dict(self.states[0].item())}
        return info

    def reset(self):
        """Initialize agent state."""
        self.reset_vectorized()

    def reset_vectorized(self):
        """Initialize agent state."""
        super().reset_vectorized()

        if self.gaze_agent is not None:
            self.gaze_agent.reset_vectorized()
        if self.nav_to_obj_agent is not None:
            self.nav_to_obj_agent.reset_vectorized()
        if self.place_agent is not None:
            self.place_agent.reset_vectorized()
        if self.nav_to_rec_agent is not None:
            self.nav_to_rec_agent.reset_vectorized()
        self.states = torch.tensor([Skill.NAV_TO_OBJ] * self.num_environments)
        self.pick_start_step = torch.tensor([0] * self.num_environments)
        self.gaze_at_obj_start_step = torch.tensor([0] * self.num_environments)
        self.place_start_step = torch.tensor([0] * self.num_environments)
        self.gaze_at_obj_start_step = torch.tensor([0] * self.num_environments)
        self.fall_wait_start_step = torch.tensor([0] * self.num_environments)
        self.is_gaze_done = torch.tensor([0] * self.num_environments)
        self.place_done = torch.tensor([0] * self.num_environments)
        if self.place_policy is not None:
            self.place_policy.reset()
        if self.pick_policy is not None:
            self.pick_policy.reset()

    def get_nav_to_recep(self):
        return (self.states == Skill.NAV_TO_REC).float().to(device=self.device)

    def reset_vectorized_for_env(self, e: int):
        """Initialize agent state for a specific environment."""
        self.states[e] = Skill.NAV_TO_OBJ
        self.place_start_step[e] = 0
        self.pick_start_step[e] = 0
        self.gaze_at_obj_start_step[e] = 0
        self.fall_wait_start_step[e] = 0
        self.is_gaze_done[e] = 0
        self.place_done[e] = 0
        if self.place_policy is not None:
            self.place_policy.reset()
        if self.pick_policy is not None:
            self.pick_policy.reset()
        super().reset_vectorized_for_env(e)
        if self.gaze_agent is not None:
            self.gaze_agent.reset_vectorized_for_env(e)
        if self.nav_to_obj_agent is not None:
            self.nav_to_obj_agent.reset_vectorized_for_env(e)
        if self.place_agent is not None:
            self.place_agent.reset_vectorized_for_env(e)
        if self.nav_to_rec_agent is not None:
            self.nav_to_rec_agent.reset_vectorized_for_env(e)

    def _init_episode(self, obs: Observations):
        """
        This method is called at the first timestep of every episode before any action is taken.
        """
        if self.verbose:
            print("Initializing episode...")
        if self.config.GROUND_TRUTH_SEMANTICS == 0:
            self._update_semantic_vocabs(obs)
            if self.store_all_categories_in_map:
                self._set_semantic_vocab(SemanticVocab.ALL, force_set=True)
            elif (
                self.config.AGENT.SKILLS.NAV_TO_OBJ.type == "rl"
                and not self.skip_skills.nav_to_obj
            ):
                self._set_semantic_vocab(SemanticVocab.FULL, force_set=True)
            else:
                self._set_semantic_vocab(SemanticVocab.SIMPLE, force_set=True)

    def _switch_to_next_skill(
        self, e: int, next_skill: Skill, info: Dict[str, Any]
    ) -> DiscreteNavigationAction:
        """Switch to the next skill for environment `e`.

        This function transitions to the next skill for the specified environment `e`.
        Initial setup for each skill is done here, and each skill can return a single
        action to take when starting (meant to switch between navigation and manipulation modes)
        """

        action = None
        if next_skill == Skill.NAV_TO_OBJ:
            # action = DiscreteNavigationAction.NAVIGATION_MODE
            pass
        elif next_skill == Skill.GAZE_AT_OBJ:
            if not self.store_all_categories_in_map:
                self._set_semantic_vocab(SemanticVocab.SIMPLE, force_set=False)
            self.gaze_at_obj_start_step[e] = self.timesteps[e]
        elif next_skill == Skill.PICK:
            self.pick_start_step[e] = self.timesteps[e]
        elif next_skill == Skill.NAV_TO_REC:
            self.timesteps_before_goal_update[e] = 0
            if not self.skip_skills.nav_to_rec:
                action = DiscreteNavigationAction.NAVIGATION_MODE
                if (
                    self.config.AGENT.SKILLS.NAV_TO_OBJ.type == "rl"
                    and not self.store_all_categories_in_map
                ):
                    self._set_semantic_vocab(SemanticVocab.FULL, force_set=False)
        elif next_skill == Skill.GAZE_AT_REC:
            if not self.store_all_categories_in_map:
                self._set_semantic_vocab(SemanticVocab.SIMPLE, force_set=False)
            # We reuse gaze agent between pick and place
            if self.gaze_agent is not None:
                self.gaze_agent.reset_vectorized_for_env(e)
        elif next_skill == Skill.PLACE:
            self.place_start_step[e] = self.timesteps[e]
        elif next_skill == Skill.FALL_WAIT:
            self.fall_wait_start_step[e] = self.timesteps[e]
        self.states[e] = next_skill
        return action

    def _update_semantic_vocabs(
        self, obs: Observations, update_full_vocabulary: bool = True
    ):
        """
        Sets vocabularies for semantic sensor at the start of episode.
        Optional-
        :update_full_vocabulary: if False, only updates simple vocabulary
        True by default
        """
        object_name = getattr(
            self.config, "pick_object", obs.task_observations["object_name"]
        )
        start_recep_name = getattr(
            self.config, "start_recep", obs.task_observations["start_recep_name"]
        )
        goal_recep_name = getattr(
            self.config, "goal_recep", obs.task_observations["place_recep_name"]
        )
        obj_id_to_name = {
            0: object_name,
        }
        simple_rec_id_to_name = {
            0: start_recep_name,
            1: goal_recep_name,
        }

        # Simple vocabulary contains only object and necessary receptacles
        simple_vocab = build_vocab_from_category_map(
            obj_id_to_name, simple_rec_id_to_name
        )
        self.semantic_sensor.update_vocabulary_list(simple_vocab, SemanticVocab.SIMPLE)

        if update_full_vocabulary:
            # Full vocabulary contains the object and all receptacles
            full_vocab = build_vocab_from_category_map(
                obj_id_to_name, self.rec_name_to_id
            )
            self.semantic_sensor.update_vocabulary_list(full_vocab, SemanticVocab.FULL)

        # All vocabulary contains all objects and all receptacles
        all_vocab = build_vocab_from_category_map(
            self.obj_name_to_id, self.rec_name_to_id
        )
        self.semantic_sensor.update_vocabulary_list(all_vocab, SemanticVocab.ALL)

    def _set_semantic_vocab(self, vocab_id: SemanticVocab, force_set: bool):
        """
        Set active vocabulary for semantic sensor to use to the given ID.
        """
        # import pdb; pdb.set_trace()
        if self.config.GROUND_TRUTH_SEMANTICS == 0 and (
            force_set or self.semantic_sensor.current_vocabulary_id != vocab_id
        ):
            self.semantic_sensor.set_vocabulary(vocab_id)

    def _heuristic_nav(
        self, obs: Observations, info: Dict[str, Any]
    ) -> Tuple[DiscreteNavigationAction, Any]:
        action, planner_info = super().act(obs)
        # info overwrites planner_info entries for keys with same name
        info = {**planner_info, **info}
        self.timesteps[0] -= 1  # objectnav agent increments timestep
        info["timestep"] = self.timesteps[0]
        if action == DiscreteNavigationAction.STOP:
            terminate = True
        else:
            terminate = False
        return action, info, terminate

    def _heuristic_pick(
        self, obs: Observations, info: Dict[str, Any]
    ) -> Tuple[DiscreteNavigationAction, Any]:
        """Heuristic pick skill execution"""
        raise NotImplementedError  # WIP
        action, info = self.pick_agent(obs, info)
        if action == DiscreteNavigationAction.STOP:
            action = DiscreteNavigationAction.NAVIGATION_MODE
            info = self._switch_to_next_skill(e=0, info=info)
        return action, info

    def _hardcoded_place(self):
        """Hardcoded place skill execution
        Orients the agent's arm and camera towards the recetacle, extends arm and releases the object
        """
        place_step = self.timesteps[0] - self.place_start_step[0]
        forward_steps = 0
        if place_step < forward_steps:
            # for experimentation (TODO: Remove. ideally nav should drop us close)
            action = DiscreteNavigationAction.MOVE_FORWARD
        elif place_step == forward_steps:
            action = DiscreteNavigationAction.MANIPULATION_MODE
        elif place_step == forward_steps + 1:
            action = DiscreteNavigationAction.EXTEND_ARM
        elif place_step == forward_steps + 2:
            # desnap to drop the object
            action = DiscreteNavigationAction.DESNAP_OBJECT
        elif place_step <= forward_steps + 3:
            # allow the object to come to rest
            action = DiscreteNavigationAction.STOP
        else:
            raise ValueError(
                f"Something is wrong. Episode should have ended. Place step: {place_step}, Timestep: {self.timesteps[0]}"
            )
        return action

    def _rl_place(self, obs: Observations, info: Dict[str, Any]):
        place_step = self.timesteps[0] - self.place_start_step[0]
        if place_step == 0:
            action = DiscreteNavigationAction.POST_NAV_MODE
        elif self.place_done[0] == 1:
            action = DiscreteNavigationAction.STOP
            self.place_done[0] = 0
        else:
            action, info, terminate = self.place_agent.act(obs, info)
            if terminate:
                action = DiscreteNavigationAction.DESNAP_OBJECT
                self.place_done[0] = 1
        return action, info

    """
    The following methods each correspond to a skill/state this agent can execute.
    They take sensor observations as input and return the action to take and
    the state to transition to. Either the action has a value and the new state doesn't,
    or the action has no value and the new state does. The latter case indicates
    a state transition.
    """

    def _nav_to_obj(
        self, obs: Observations, info: Dict[str, Any]
    ) -> Tuple[DiscreteNavigationAction, Any, Optional[Skill]]:
        nav_to_obj_type = self.config.AGENT.SKILLS.NAV_TO_OBJ.type
        if self.skip_skills.nav_to_obj:
            terminate = True
        elif nav_to_obj_type == "heuristic":
            if self.verbose:
                print("[OVMM AGENT] step heuristic nav policy")
            action, info, terminate = self._heuristic_nav(obs, info)
        elif nav_to_obj_type == "rl":
            action, info, terminate = self.nav_to_obj_agent.act(obs, info)
        else:
            raise ValueError(
                f"Got unexpected value for NAV_TO_OBJ.type: {nav_to_obj_type}"
            )
        new_state = None
        if terminate:
            action = None
            new_state = Skill.GAZE_AT_OBJ
        return action, info, new_state

    def _gaze_at_obj(
        self, obs: Observations, info: Dict[str, Any]
    ) -> Tuple[DiscreteNavigationAction, Any, Optional[Skill]]:
        gaze_step = self.timesteps[0] - self.gaze_at_obj_start_step[0]
        if self.skip_skills.gaze_at_obj:
            terminate = True
        elif gaze_step == 0:
            return DiscreteNavigationAction.POST_NAV_MODE, info, None
        else:
            action, info, terminate = self.gaze_agent.act(obs, info)
        new_state = None
        if terminate:
            # action = (
            #     {}
            # )  # TODO: update after simultaneous gripping/motion is supported
            # action["grip_action"] = [1]  # grasp the object when gaze is done
            # self.is_pick_done[0] = 1
            action = None
            new_state = Skill.PICK
        return action, info, new_state

    def _pick(
        self, obs: Observations, info: Dict[str, Any]
    ) -> Tuple[DiscreteNavigationAction, Any, Optional[Skill]]:
        """Handle picking policies, either in sim or on the real robot."""
        if self.skip_skills.pick:
            action = None
        elif self.config.AGENT.SKILLS.PICK.type == "oracle":
            print("oracle pick")
            pick_step = self.timesteps[0] - self.pick_start_step[0]
            if pick_step == 0:
                action = DiscreteNavigationAction.MANIPULATION_MODE
            elif pick_step == 1:
                action = DiscreteNavigationAction.SNAP_OBJECT
            elif pick_step == 2:
                action = None
            else:
                raise ValueError(
                    "Still in oracle pick. Should've transitioned to next skill."
                )
        elif self.config.AGENT.SKILLS.PICK.type == "heuristic":
            print("heuristic pick")
            action, info = self.pick_policy(obs, info)
        elif self.config.AGENT.SKILLS.PICK.type == "hw":
            # use the hardware pick skill
            print("hw pick")
            pick_step = self.timesteps[0] - self.pick_start_step[0]
            if pick_step == 0:
                action = DiscreteNavigationAction.MANIPULATION_MODE
            elif pick_step < self.max_pick_attempts:
                print("pick attempt", pick_step)
                # If we have not seen an object mask to try to grasp...
                if not obs.task_observations["prev_grasp_success"]:
                    action = DiscreteNavigationAction.PICK_OBJECT
                else:
                    action = None
        else:
            raise NotImplementedError(
                f"pick type not supported: {self.config.AGENT.SKILLS.PICK.type}"
            )
        new_state = None
        if action in [None, DiscreteNavigationAction.STOP]:
            new_state = Skill.NAV_TO_REC
            action = None
        return action, info, new_state

    def _nav_to_rec(
        self, obs: Observations, info: Dict[str, Any]
    ) -> Tuple[DiscreteNavigationAction, Any, Optional[Skill]]:
        nav_to_rec_type = self.config.AGENT.SKILLS.NAV_TO_REC.type
        if self.skip_skills.nav_to_rec:
            terminate = True
        elif nav_to_rec_type == "heuristic":
            action, info, terminate = self._heuristic_nav(obs, info)
        elif nav_to_rec_type == "rl":
            action, info, terminate = self.nav_to_rec_agent.act(obs, info)
        else:
            raise ValueError(
                f"Got unexpected value for NAV_TO_REC.type: {nav_to_rec_type}"
            )
        new_state = None
        if terminate:
            action = None
            new_state = Skill.GAZE_AT_REC
        return action, info, new_state

    def _gaze_at_rec(
        self, obs: Observations, info: Dict[str, Any]
    ) -> Tuple[DiscreteNavigationAction, Any, Optional[Skill]]:
        if self.skip_skills.gaze_at_rec:
            terminate = True
        else:
            action, info, terminate = self.gaze_agent.act(obs, info)
        new_state = None
        if terminate:
            action = None
            new_state = Skill.PLACE
        return action, info, new_state

    def _place(
        self, obs: Observations, info: Dict[str, Any]
    ) -> Tuple[DiscreteNavigationAction, Any, Optional[Skill]]:
        place_type = self.config.AGENT.SKILLS.PLACE.type
        if self.skip_skills.place:
            action = DiscreteNavigationAction.STOP
        elif place_type == "hardcoded":
            action = self._hardcoded_place()
        elif place_type == "heuristic":
            action, info = self.place_policy(obs, info)
        elif place_type == "rl":
            action, info = self._rl_place(obs, info)
        else:
            raise ValueError(f"Got unexpected value for PLACE.type: {place_type}")
        new_state = None
        if action == DiscreteNavigationAction.STOP:
            action = None
            new_state = Skill.FALL_WAIT
        return action, info, new_state

    def _fall_wait(
        self, obs: Observations, info: Dict[str, Any]
    ) -> Tuple[DiscreteNavigationAction, Any, Optional[Skill]]:
        if self.timesteps[0] - self.fall_wait_start_step[0] < self._fall_wait_steps:
            action = DiscreteNavigationAction.EMPTY_ACTION
        else:
            action = DiscreteNavigationAction.STOP
        return action, info, None

    def act(
        self, obs: Observations
    ) -> Tuple[DiscreteNavigationAction, Dict[str, Any], Observations]:
        """State machine"""
        if self.timesteps[0] == 0:
            self._init_episode(obs)

        if self.config.GROUND_TRUTH_SEMANTICS == 0:
            obs = self.semantic_sensor(obs)
        else:
            obs.task_observations["semantic_frame"] = None
        info = self._get_info(obs)

        self.timesteps[0] += 1
        if self.verbose:
            print("no rwyz", obs.camera_pose[:3, :3])
            roll, pitch, yaw = tra.euler_from_matrix(obs.camera_pose[:3, :3], "rzyx")
            print(f"Roll: {roll}, Pitch: {pitch}, Yaw: {yaw}")
        action = None
        while action is None:
            if self.states[0] == Skill.NAV_TO_OBJ:
                print(f"step: {self.timesteps[0]} -- nav to obj")
                action, info, new_state = self._nav_to_obj(obs, info)
            elif self.states[0] == Skill.GAZE_AT_OBJ:
                print(f"step: {self.timesteps[0]} -- gaze at obj")
                action, info, new_state = self._gaze_at_obj(obs, info)
            elif self.states[0] == Skill.PICK:
                print(f"step: {self.timesteps[0]} -- pick")
                action, info, new_state = self._pick(obs, info)
            elif self.states[0] == Skill.NAV_TO_REC:
                print(f"step: {self.timesteps[0]} -- nav to rec")
                action, info, new_state = self._nav_to_rec(obs, info)
            elif self.states[0] == Skill.GAZE_AT_REC:
                print(f"step: {self.timesteps[0]} -- gaze at rec")
                action, info, new_state = self._gaze_at_rec(obs, info)
            elif self.states[0] == Skill.PLACE:
                print(f"step: {self.timesteps[0]} -- place")
                action, info, new_state = self._place(obs, info)
            elif self.states[0] == Skill.FALL_WAIT:
                print(f"step: {self.timesteps[0]} -- fall wait")
                action, info, new_state = self._fall_wait(obs, info)
            else:
                raise ValueError

            # Since heuristic nav is not properly vectorized, this agent currently only supports 1 env
            # _switch_to_next_skill is thus invoked with e=0
            if new_state:
                # mark the current skill as done
                info["skill_done"] = info["curr_skill"]
                assert (
                    action is None
                ), f"action must be None when switching states, found {action} instead"
                action = self._switch_to_next_skill(0, new_state, info)
        # update the curr skill to the new skill whose action will be executed
        info["curr_skill"] = Skill(self.states[0].item()).name
        if self.verbose:
            print(
                f'Executing skill {info["curr_skill"]} at timestep {self.timesteps[0]}'
            )
        return action, info, obs<|MERGE_RESOLUTION|>--- conflicted
+++ resolved
@@ -8,11 +8,8 @@
 
 import numpy as np
 import torch
-<<<<<<< HEAD
-=======
 from trimesh import transformations as tra
 
->>>>>>> f724f3bd
 from home_robot.agent.objectnav_agent.objectnav_agent import ObjectNavAgent
 from home_robot.core.interfaces import DiscreteNavigationAction, Observations
 from home_robot.manipulation import HeuristicPickPolicy, HeuristicPlacePolicy
@@ -22,10 +19,6 @@
     build_vocab_from_category_map,
     read_category_map_file,
 )
-<<<<<<< HEAD
-from trimesh import transformations as tra
-=======
->>>>>>> f724f3bd
 
 
 class Skill(IntEnum):
