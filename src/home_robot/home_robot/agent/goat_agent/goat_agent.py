# Copyright (c) Meta Platforms, Inc. and affiliates.
#
# This source code is licensed under the MIT license found in the
# LICENSE file in the root directory of this source tree.

from typing import Any, Dict, List, Tuple

import cv2
import numpy as np
import scipy
import skimage.morphology
import torch
from sklearn.cluster import DBSCAN
from torch.nn import DataParallel

import home_robot.utils.pose as pu
<<<<<<< HEAD
=======

>>>>>>> bb99a1d1
# from home_robot.agent.imagenav_agent.visualizer import NavVisualizer
from home_robot.core.abstract_agent import Agent
from home_robot.core.interfaces import DiscreteNavigationAction, Observations
from home_robot.mapping.semantic.categorical_2d_semantic_map_state import (
    Categorical2DSemanticMapState,
)
from home_robot.mapping.semantic.instance_tracking_modules import InstanceMemory
from home_robot.navigation_planner.discrete_planner import DiscretePlanner
from home_robot.perception.detection.detic.detic_mask import Detic

from .goat_agent_module import GoatAgentModule
from .goat_matching import GoatMatching

# For visualizing exploration issues
debug_frontier_map = False


class GoatAgent(Agent):
    """Simple object nav agent based on a 2D semantic map"""

    # Flag for debugging data flow and task configuraiton
    verbose = False

    def __init__(self, config, device_id: int = 0):
        self.max_steps = config.AGENT.max_steps
        self.num_environments = config.NUM_ENVIRONMENTS
        self.store_all_categories_in_map = getattr(
            config.AGENT, "store_all_categories", False
        )
        if config.AGENT.panorama_start:
            self.panorama_start_steps = int(360 / config.ENVIRONMENT.turn_angle)
        else:
            self.panorama_start_steps = 0

        self.panorama_rotate_steps = int(360 / config.ENVIRONMENT.turn_angle)

        self.instance_memory = None
        self.record_instance_ids = getattr(
            config.AGENT.SEMANTIC_MAP, "record_instance_ids", False
        )

        if self.record_instance_ids:
            self.instance_memory = InstanceMemory(
                self.num_environments,
                config.AGENT.SEMANTIC_MAP.du_scale,
                debug_visualize=config.PRINT_IMAGES,
                config=config,
            )

        ## imagenav stuff
        self.goal_image = None
        self.goal_mask = None
        self.goal_image_keypoints = None

        self.goal_policy_config = config.AGENT.SUPERGLUE

        self.instance_seg = Detic(config.AGENT.DETIC)
        self.matching = GoatMatching(
            device=0,  # config.simulator_gpu_id
            score_func=self.goal_policy_config.score_function,
            num_sem_categories=config.AGENT.SEMANTIC_MAP.num_sem_categories,
            config=config.AGENT.SUPERGLUE,
            default_vis_dir=f"{config.DUMP_LOCATION}/images/{config.EXP_NAME}",
            print_images=config.PRINT_IMAGES,
        )
        self.preprojection_kp_dilation = (
            config.AGENT.SEMANTIC_MAP.preprojection_kp_dilation
        )
        self.match_projection_threshold = (
            config.AGENT.SUPERGLUE.match_projection_threshold
            ## imagenav stuff
        )

        self._module = GoatAgentModule(
            config, matching=self.matching, instance_memory=self.instance_memory
        )

        if config.NO_GPU:
            self.device = torch.device("cpu")
            self.module = self._module
        else:
            self.device_id = device_id
            self.device = torch.device(f"cuda:{self.device_id}")
            self._module = self._module.to(self.device)
            # Use DataParallel only as a wrapper to move model inputs to GPU
            self.module = DataParallel(self._module, device_ids=[self.device_id])

        self.naive_landmark_conditioned = (
            config.AGENT.PLANNER.naive_landmark_conditioned
        )
        self.visualize = config.VISUALIZE or config.PRINT_IMAGES
        self.use_dilation_for_stg = config.AGENT.PLANNER.use_dilation_for_stg
        self.semantic_map = Categorical2DSemanticMapState(
            device=self.device,
            num_environments=self.num_environments,
            num_sem_categories=config.AGENT.SEMANTIC_MAP.num_sem_categories,
            map_resolution=config.AGENT.SEMANTIC_MAP.map_resolution,
            map_size_cm=config.AGENT.SEMANTIC_MAP.map_size_cm,
            global_downscaling=config.AGENT.SEMANTIC_MAP.global_downscaling,
            record_instance_ids=getattr(
                config.AGENT.SEMANTIC_MAP, "record_instance_ids", False
            ),
            max_instances=getattr(config.AGENT.SEMANTIC_MAP, "max_instances", 0),
            evaluate_instance_tracking=getattr(
                config.ENVIRONMENT, "evaluate_instance_tracking", False
            ),
            instance_memory=self.instance_memory,
        )
        agent_radius_cm = config.AGENT.radius * 100.0
        agent_cell_radius = int(
            np.ceil(agent_radius_cm / config.AGENT.SEMANTIC_MAP.map_resolution)
        )
        self.max_num_sub_task_episodes = config.ENVIRONMENT.max_num_sub_task_episodes
        self.planner = DiscretePlanner(
            turn_angle=config.ENVIRONMENT.turn_angle,
            collision_threshold=config.AGENT.PLANNER.collision_threshold,
            step_size=config.AGENT.PLANNER.step_size,
            obs_dilation_selem_radius=config.AGENT.PLANNER.obs_dilation_selem_radius,
            goal_dilation_selem_radius=config.AGENT.PLANNER.goal_dilation_selem_radius,
            map_size_cm=config.AGENT.SEMANTIC_MAP.map_size_cm,
            map_resolution=config.AGENT.SEMANTIC_MAP.map_resolution,
            visualize=config.VISUALIZE,
            print_images=config.PRINT_IMAGES,
            dump_location=config.DUMP_LOCATION,
            exp_name=config.EXP_NAME,
            agent_cell_radius=agent_cell_radius,
            min_obs_dilation_selem_radius=config.AGENT.PLANNER.min_obs_dilation_selem_radius,
            map_downsample_factor=config.AGENT.PLANNER.map_downsample_factor,
            map_update_frequency=config.AGENT.PLANNER.map_update_frequency,
            discrete_actions=config.AGENT.PLANNER.discrete_actions,
        )
        self.one_hot_encoding = torch.eye(
            config.AGENT.SEMANTIC_MAP.num_sem_categories, device=self.device
        )

        self.goal_update_steps = self._module.goal_update_steps
        self.sub_task_timesteps = None
        self.total_timesteps = None
        self.timesteps_before_goal_update = None
        self.episode_panorama_start_steps = None
        self.last_poses = None
        self.landmark_found = False
        self.seen_landmarks = []
        self.reject_visited_targets = False
        self.blacklist_target = False

        self.current_task_idx = 0

        # self.imagenav_visualizer = NavVisualizer(
        #     num_sem_categories=config.AGENT.SEMANTIC_MAP.num_sem_categories,
        #     map_size_cm=config.AGENT.SEMANTIC_MAP.map_size_cm,
        #     map_resolution=config.AGENT.SEMANTIC_MAP.map_resolution,
        #     print_images=config.PRINT_IMAGES,
        #     dump_location=config.DUMP_LOCATION,
        #     exp_name=config.EXP_NAME,
        # )
        self.imagenav_visualizer = None
        self.found_goal = torch.zeros(
            self.num_environments, 1, dtype=bool, device=self.device
        )
        self.goal_map = torch.zeros(
            self.num_environments,
            1,
            *self.semantic_map.local_map.shape[2:],
            dtype=self.semantic_map.local_map.dtype,
            device=self.device,
        )
        self.goal_filtering = config.AGENT.SEMANTIC_MAP.goal_filtering
        self.prev_task_type = None

    # ------------------------------------------------------------------
    # Inference methods to interact with vectorized simulation
    # environments
    # ------------------------------------------------------------------

    @torch.no_grad()
    def prepare_planner_inputs(
        self,
        obs: torch.Tensor,
        pose_delta: torch.Tensor,
        object_goal_category: torch.Tensor = None,
        camera_pose: torch.Tensor = None,
        reject_visited_targets: bool = False,
        blacklist_target: bool = False,
        matches=None,
        confidence=None,
        all_matches=None,
        all_confidences=None,
<<<<<<< HEAD
=======
        score_thresh=0.0,
>>>>>>> bb99a1d1
        obstacle_locations: torch.Tensor = None,
        free_locations: torch.Tensor = None,
    ) -> Tuple[List[dict], List[dict]]:
        """Prepare low-level planner inputs from an observation - this is
                the main inference function of the agent that lets it interact with
                vectorized environments.
        s
                This function assumes that the agent has been initialized.

                Args:
                    obs: current frame containing (RGB, depth, segmentation) of shape
                     (num_environments, 3 + 1 + num_sem_categories, frame_height, frame_width)
                    pose_delta: sensor pose delta (dy, dx, dtheta) since last frame
                     of shape (num_environments, 3)
                    object_goal_category: semantic category of small object goals
                    camera_pose: camera extrinsic pose of shape (num_environments, 4, 4)

                Returns:
                    planner_inputs: list of num_environments planner inputs dicts containing
                        obstacle_map: (M, M) binary np.ndarray local obstacle map
                         prediction
                        sensor_pose: (7,) np.ndarray denoting global pose (x, y, o)
                         and local map boundaries planning window (gx1, gx2, gy1, gy2)
                        goal_map: (M, M) binary np.ndarray denoting goal location
                    vis_inputs: list of num_environments visualization info dicts containing
                        explored_map: (M, M) binary np.ndarray local explored map
                         prediction
                        semantic_map: (M, M) np.ndarray containing local semantic map
                         predictions
        """
        dones = torch.tensor([False] * self.num_environments)
        update_global = torch.tensor(
            [
                self.timesteps_before_goal_update[e] == 0
                for e in range(self.num_environments)
            ]
        )

        if obstacle_locations is not None:
            obstacle_locations = obstacle_locations.unsqueeze(1)
        if free_locations is not None:
            free_locations = free_locations.unsqueeze(1)
        if object_goal_category is not None:
            object_goal_category = object_goal_category.unsqueeze(1)
        (
            self.goal_map,
            self.found_goal,
            frontier_map,
            self.semantic_map.local_map,
            self.semantic_map.global_map,
            seq_local_pose,
            seq_global_pose,
            seq_lmb,
            seq_origins,
        ) = self.module(
            obs.unsqueeze(1),
            pose_delta.unsqueeze(1),
            dones.unsqueeze(1),
            update_global.unsqueeze(1),
            camera_pose,
            self.found_goal,
            self.goal_map,
            self.semantic_map.local_map,
            self.semantic_map.global_map,
            self.semantic_map.local_pose,
            self.semantic_map.global_pose,
            self.semantic_map.lmb,
            self.semantic_map.origins,
            seq_object_goal_category=object_goal_category,
            reject_visited_targets=reject_visited_targets,
            blacklist_target=blacklist_target,
            matches=matches,
            confidence=confidence,
            all_matches=all_matches,
            all_confidences=all_confidences,
<<<<<<< HEAD
=======
            score_thresh=score_thresh,
>>>>>>> bb99a1d1
            seq_obstacle_locations=obstacle_locations,
            seq_free_locations=free_locations,
        )
        self.semantic_map.local_pose = seq_local_pose[:, -1]
        self.semantic_map.global_pose = seq_global_pose[:, -1]
        self.semantic_map.lmb = seq_lmb[:, -1]
        self.semantic_map.origins = seq_origins[:, -1]

        if matches is not None or confidence is not None:
            goal_map = self._prep_goal_map_input()
        else:
            goal_map = self.goal_map.squeeze(1).cpu().numpy()

        # found_goal = self.found_goal.squeeze(1).cpu()

        for e in range(self.num_environments):
            if frontier_map is not None:
                self.semantic_map.update_frontier_map(
                    e, frontier_map[e][0].cpu().numpy()
                )
            if self.found_goal[e] or self.timesteps_before_goal_update[e] == 0:
                self.semantic_map.update_global_goal_for_env(e, goal_map[e])
                if self.timesteps_before_goal_update[e] == 0:
                    self.timesteps_before_goal_update[e] = self.goal_update_steps
            self.total_timesteps[e] = self.total_timesteps[e] + 1
            self.sub_task_timesteps[e][self.current_task_idx] += 1
            self.timesteps_before_goal_update[e] = (
                self.timesteps_before_goal_update[e] - 1
            )

        planner_inputs = [
            {
                "obstacle_map": self.semantic_map.get_obstacle_map(e),
                "goal_map": self.semantic_map.get_goal_map(e),
                "frontier_map": self.semantic_map.get_frontier_map(e),
                "sensor_pose": self.semantic_map.get_planner_pose_inputs(e),
                "found_goal": self.found_goal[e].item(),
            }
            for e in range(self.num_environments)
        ]
        if self.visualize:
            vis_inputs = [
                {
                    "explored_map": self.semantic_map.get_explored_map(e),
                    "semantic_map": self.semantic_map.get_semantic_map(e),
                    "been_close_map": self.semantic_map.get_been_close_map(e),
                    "blacklisted_targets_map": self.semantic_map.get_blacklisted_targets_map(
                        e
                    ),
                    "timestep": self.total_timesteps[e],
                }
                for e in range(self.num_environments)
            ]
            if self.record_instance_ids:
                for e in range(self.num_environments):
                    vis_inputs[e]["instance_map"] = self.semantic_map.get_instance_map(
                        e
                    )
        else:
            vis_inputs = [{} for e in range(self.num_environments)]

        return planner_inputs, vis_inputs

    def reset_vectorized(self):
        """Initialize agent state."""
        self.total_timesteps = [0] * self.num_environments
        self.sub_task_timesteps = [
            [0] * self.max_num_sub_task_episodes
        ] * self.num_environments
        self.timesteps_before_goal_update = [0] * self.num_environments
        self.last_poses = [np.zeros(3)] * self.num_environments
        self.semantic_map.init_map_and_pose()
        self.episode_panorama_start_steps = self.panorama_start_steps
        self.reached_goal_panorama_rotate_steps = self.panorama_rotate_steps
        self.instance_memory.reset()
        self.landmark_found = False
        self.seen_landmarks = []
        self.reject_visited_targets = False
        self.blacklist_target = False
        self.current_task_idx = 0

        if self.imagenav_visualizer is not None:
            self.imagenav_visualizer.reset()

        self.goal_image = None
        self.goal_mask = None
        self.goal_image_keypoints = None

        self.found_goal[:] = False
        self.goal_map[:] *= 0
        self.prev_task_type = None
        self.planner.reset()

    def reset_sub_episode(self) -> None:
        """Reset for a new sub-episode since pre-processing is temporally dependent."""
        self.goal_image = None
        self.goal_image_keypoints = None
        self.goal_mask = None

    def reset_vectorized_for_env(self, e: int):
        """Initialize agent state for a specific environment."""
        self.total_timesteps[e] = 0
        self.sub_task_timesteps[e] = [0] * self.max_num_sub_task_episodes
        self.timesteps_before_goal_update[e] = 0
        self.last_poses[e] = np.zeros(3)
        self.semantic_map.init_map_and_pose_for_env(e)
        self.episode_panorama_start_steps = self.panorama_start_steps
        self.reached_goal_panorama_rotate_steps = self.panorama_rotate_steps
        self.instance_memory.reset_for_env(e)
        self.landmark_found = False
        self.seen_landmarks = []
        self.reject_visited_targets = False
        self.blacklist_target = False

        self.current_task_idx = 0
        self.planner.reset()

        self.goal_image = None
        self.goal_image_keypoints = None
        self.goal_mask = None

    # ---------------------------------------------------------------------
    # Inference methods to interact with the robot or a single un-vectorized
    # simulation environment
    # ---------------------------------------------------------------------

    def reset(self):
        """Initialize agent state."""
        self.reset_vectorized()
        self.planner.reset()

        self.goal_image = None
        self.goal_mask = None
        self.goal_image_keypoints = None

    def score_thresh(self, task_type):
        if task_type == "languagenav":
            return self.goal_policy_config.score_thresh_lang
        elif task_type == "imagenav":
            return self.goal_policy_config.score_thresh_image
        else:
            return 0.0

    def act(self, obs: Observations) -> Tuple[DiscreteNavigationAction, Dict[str, Any]]:
        """Act end-to-end."""
        current_task = obs.task_observations["tasks"][self.current_task_idx]
        task_type = current_task["type"]
        # 1 - Obs preprocessing
        (
            obs_preprocessed,
            pose_delta,
            object_goal_category,
            landmarks,
            img_goal,
            camera_pose,
            matches,
            confidence,
            all_matches,
            all_confidences,
        ) = self._preprocess_obs(obs, task_type)

        if "obstacle_locations" in obs.task_observations:
            obstacle_locations = obs.task_observations["obstacle_locations"]
            obstacle_locations = (
                obstacle_locations * 100.0 / self.semantic_map.resolution
            ).long()
            (
                obstacle_locations[:, 0],
                obstacle_locations[:, 1],
            ) = self.semantic_map.global_to_local(
                obstacle_locations[:, 0], obstacle_locations[:, 1]
            )

            obstacle_locations = obstacle_locations.unsqueeze(0)
        else:
            obstacle_locations = None

        if "free_locations" in obs.task_observations:
            free_locations = obs.task_observations["free_locations"]
            free_locations = (
                free_locations * 100.0 / self.semantic_map.resolution
            ).long()
            (
                free_locations[:, 0],
                free_locations[:, 1],
            ) = self.semantic_map.global_to_local(
                free_locations[:, 0], free_locations[:, 1]
            )

            free_locations = free_locations.unsqueeze(0)
        else:
            free_locations = None

        # 2 - Semantic mapping + policy
        planner_inputs, vis_inputs = self.prepare_planner_inputs(
            obs_preprocessed,
            pose_delta,
            object_goal_category=object_goal_category,
            camera_pose=camera_pose,
            reject_visited_targets=self.reject_visited_targets,
            blacklist_target=self.blacklist_target,
            matches=matches,
            confidence=confidence,
            all_matches=all_matches,
            all_confidences=all_confidences,
<<<<<<< HEAD
=======
            score_thresh=self.score_thresh(task_type),
>>>>>>> bb99a1d1
            obstacle_locations=obstacle_locations,
            free_locations=free_locations,
        )

        # 3 - Planning
        closest_goal_map = None
        dilated_obstacle_map = None
        if planner_inputs[0]["found_goal"]:
            self.episode_panorama_start_steps = 0
        if self.total_timesteps[0] < self.episode_panorama_start_steps:
            action = DiscreteNavigationAction.TURN_RIGHT
        elif self.sub_task_timesteps[0][self.current_task_idx] >= self.max_steps:
            action = DiscreteNavigationAction.STOP
        else:
            (
                action,
                closest_goal_map,
                short_term_goal,
                dilated_obstacle_map,
            ) = self.planner.plan(
                **planner_inputs[0],
                use_dilation_for_stg=self.use_dilation_for_stg,
                timestep=self.sub_task_timesteps[0][self.current_task_idx],
            )

            # if self.reached_goal_candidate:
            #     # move to next sub-task
            #     # update semantic map
            #     # reset timesteps
            #     pass

        if self.visualize:
            vis_inputs[0]["dilated_obstacle_map"] = dilated_obstacle_map
            if task_type == "imagenav":
                collision = {"is_collision": False}
                info = {
                    **planner_inputs[0],
                    **vis_inputs[0],
                    "semantic_frame": obs.rgb,
                    "closest_goal_map": closest_goal_map,
                    "last_goal_image": obs.task_observations["tasks"][
                        self.current_task_idx
                    ]["image"],
                    "last_collisions": collision,
                    "last_td_map": obs.task_observations.get("top_down_map"),
                    "short_term_goal": short_term_goal,
                }
                # self.imagenav_visualizer.visualize(**info)
            else:
                goal_text_desc = {
                    x: y
                    for x, y in obs.task_observations["tasks"][
                        self.current_task_idx
                    ].items()
                    if x != "image"
                }
                vis_inputs[0]["goal_name"] = goal_text_desc
                vis_inputs[0]["semantic_frame"] = obs.task_observations[
                    "semantic_frame"
                ]
                vis_inputs[0]["closest_goal_map"] = closest_goal_map
                vis_inputs[0]["third_person_image"] = obs.third_person_image
                vis_inputs[0]["short_term_goal"] = None
                vis_inputs[0]["instance_memory"] = self.instance_memory

                info = {
                    **planner_inputs[0],
                    **vis_inputs[0],
                    "short_term_goal": short_term_goal,
                }

        if action == DiscreteNavigationAction.STOP:
            print("Called STOP action")
            if len(obs.task_observations["tasks"]) - 1 > self.current_task_idx:
                self.current_task_idx += 1
                self.timesteps_before_goal_update[0] = 0
                self.total_timesteps = [0] * self.num_environments
                print("Moving to next task", self.current_task_idx)
                self.found_goal = torch.zeros(
                    self.num_environments, 1, dtype=bool, device=self.device
                )
                self.reset_sub_episode()
        self.prev_task_type = task_type
        return action, info

    def preprocess_keypoint_localization(
        self,
        rgb: np.ndarray,
        goal_keypoints: torch.Tensor,
        rgb_keypoints: torch.Tensor,
        matches: np.ndarray,
        confidence: np.ndarray,
    ) -> np.ndarray:
        """
        Given keypoint correspondences, determine the egocentric pixel coordinates
        of matched keypoints that lie within a mask of the goal object.
        """
        goal_keypoints = goal_keypoints[0].cpu().to(dtype=int).numpy()
        rgb_keypoints = rgb_keypoints[0].cpu().to(dtype=int).numpy()
        confidence = confidence[0]
        matches = matches[0]

        # map the valid goal keypoints to ego keypoints
        is_in_mask = self.goal_mask[goal_keypoints[:, 1], goal_keypoints[:, 0]]
        has_high_confidence = confidence >= self.match_projection_threshold
        is_matching_kp = matches > -1
        valid = np.logical_and(is_in_mask, has_high_confidence, is_matching_kp)
        matched_rgb_keypoints = rgb_keypoints[matches[valid]]

        # set matched rgb keypoints as goal points
        kp_loc = np.zeros((*rgb.shape[:2], 1), dtype=rgb.dtype)
        kp_loc[matched_rgb_keypoints[:, 1], matched_rgb_keypoints[:, 0]] = 1

        if self.preprojection_kp_dilation > 0:
            disk = skimage.morphology.disk(self.preprojection_kp_dilation)
            kp_loc = np.expand_dims(cv2.dilate(kp_loc, disk, iterations=1), axis=2)

        return kp_loc

    def _preprocess_obs(self, obs: Observations, task_type: str):
        """Take a home-robot observation, preprocess it to put it into the correct format for the
        semantic map."""

        rgb = torch.from_numpy(obs.rgb).to(self.device)
        depth = (
            torch.from_numpy(obs.depth).unsqueeze(-1).to(self.device) * 100.0
        )  # m to cm

        current_task = obs.task_observations["tasks"][self.current_task_idx]
        current_goal_semantic_id = current_task["semantic_id"]

        semantic = obs.semantic

        if task_type == "imagenav":
            if self.goal_image is None:
                img_goal = obs.task_observations["tasks"][self.current_task_idx][
                    "image"
                ]
                (
                    self.goal_image,
                    self.goal_image_keypoints,
                ) = self.matching.get_goal_image_keypoints(img_goal)
                self.goal_mask, _ = self.instance_seg.get_goal_mask(img_goal)

            (
                goal_keypoints,
                rgb_keypoints,
                matches,
                confidences,
            ) = self.matching.match_image_to_image(
                obs.rgb,
                goal_image=self.goal_image,
                goal_image_keypoints=self.goal_image_keypoints,
                step=self.sub_task_timesteps[0][self.current_task_idx],
            )

            kp_loc = self.preprocess_keypoint_localization(
                obs.rgb, goal_keypoints, rgb_keypoints, matches, confidences
            )
            semantic = (
                self.one_hot_encoding[torch.from_numpy(semantic)][..., :-1]
                .cpu()
                .numpy()
            )
            semantic = torch.tensor(np.concatenate([semantic, kp_loc], axis=-1)).to(
                self.device
            )
        else:
            semantic = self.one_hot_encoding[torch.from_numpy(semantic).to(self.device)]

        obs_preprocessed = torch.cat([rgb, depth, semantic], dim=-1)

        if self.record_instance_ids:
            instances = obs.task_observations["instance_map"]
            # first create a mapping to 1, 2, ... num_instances
            instance_ids = np.unique(instances)
            # map instance id to index
            instance_id_to_idx = {
                instance_id: idx for idx, instance_id in enumerate(instance_ids)
            }
            # convert instance ids to indices, use vectorized lookup
            instances = torch.from_numpy(
                np.vectorize(instance_id_to_idx.get)(instances)
            ).to(self.device)
            # create a one-hot encoding
            instances = torch.eye(len(instance_ids), device=self.device)[instances]
            obs_preprocessed = torch.cat([obs_preprocessed, instances], dim=-1)

        obs_preprocessed = obs_preprocessed.unsqueeze(0).permute(0, 3, 1, 2)

        curr_pose = np.array([obs.gps[0], obs.gps[1], obs.compass[0]])
        pose_delta = torch.tensor(
            pu.get_rel_pose_change(curr_pose, self.last_poses[0])
        ).unsqueeze(0)
        self.last_poses[0] = curr_pose

        object_goal_category = torch.tensor(current_goal_semantic_id).unsqueeze(0)
        if "landmarks" in current_task.keys():
            landmarks = current_task["landmarks"]
        else:
            landmarks = []

        camera_pose = obs.camera_pose
        if camera_pose is not None:
            camera_pose = torch.tensor(np.asarray(camera_pose)).unsqueeze(0)

        if task_type in ["objectnav", "languagenav"]:
            matches, confidences, all_matches, all_confidences = None, None, [], []

        if task_type == "languagenav":
            if self.prev_task_type != "languagenav":
                # TODO: Use this method for imagenav as well
                all_matches, all_confidences = self.matching.get_matches_against_memory(
                    self.instance_memory,
                    self.matching.match_language_to_image,
                    self.total_timesteps[0],
                    language_goal=current_task["instruction"],
                    use_full_image=False,
                )
            else:
                matches, confidences = self.matching.match_language_to_image(
                    np.expand_dims(obs.rgb, 0), current_task["instruction"]
                )
                matches = matches[0]
                confidences = confidences[0]
        elif task_type == "imagenav":
            all_matches, all_confidences = [], []
            if (
                self.record_instance_ids
                and self.sub_task_timesteps[0][self.current_task_idx] == 0
            ):
                all_matches, all_confidences = self.matching.get_matches_against_memory(
                    self.instance_memory,
                    self.matching.match_image_to_image,
                    self.sub_task_timesteps[0][self.current_task_idx],
                    image_goal=self.goal_image,
                    goal_image_keypoints=self.goal_image_keypoints,
                    use_full_image=True,
                )

        return (
            obs_preprocessed,
            pose_delta,
            object_goal_category,
            landmarks,
            self.goal_image,
            camera_pose,
            matches,
            confidences,
            all_matches,
            all_confidences,
        )

    def _prep_goal_map_input(self) -> None:
        """
        Perform optional clustering of the goal channel to mitigate noisy projection
        splatter.
        """
        goal_map = self.goal_map.squeeze(1).cpu().numpy()

        if not self.goal_filtering:
            return goal_map

        for e in range(goal_map.shape[0]):
            if not self.found_goal[e]:
                continue

            # cluster goal points
            c = DBSCAN(eps=4, min_samples=1)
            data = np.array(goal_map[e].nonzero()).T
            c.fit(data)

            # mask all points not in the largest cluster
            mode = scipy.stats.mode(c.labels_, keepdims=False).mode.item()
            mode_mask = (c.labels_ != mode).nonzero()
            x = data[mode_mask]
            goal_map_ = np.copy(goal_map[e])
            goal_map_[x] = 0.0

            # adopt masked map if non-empty
            if goal_map_.sum() > 0:
                goal_map[e] = goal_map_

        return goal_map<|MERGE_RESOLUTION|>--- conflicted
+++ resolved
@@ -14,10 +14,7 @@
 from torch.nn import DataParallel
 
 import home_robot.utils.pose as pu
-<<<<<<< HEAD
-=======
-
->>>>>>> bb99a1d1
+
 # from home_robot.agent.imagenav_agent.visualizer import NavVisualizer
 from home_robot.core.abstract_agent import Agent
 from home_robot.core.interfaces import DiscreteNavigationAction, Observations
@@ -206,10 +203,7 @@
         confidence=None,
         all_matches=None,
         all_confidences=None,
-<<<<<<< HEAD
-=======
         score_thresh=0.0,
->>>>>>> bb99a1d1
         obstacle_locations: torch.Tensor = None,
         free_locations: torch.Tensor = None,
     ) -> Tuple[List[dict], List[dict]]:
@@ -285,10 +279,7 @@
             confidence=confidence,
             all_matches=all_matches,
             all_confidences=all_confidences,
-<<<<<<< HEAD
-=======
             score_thresh=score_thresh,
->>>>>>> bb99a1d1
             seq_obstacle_locations=obstacle_locations,
             seq_free_locations=free_locations,
         )
@@ -494,10 +485,7 @@
             confidence=confidence,
             all_matches=all_matches,
             all_confidences=all_confidences,
-<<<<<<< HEAD
-=======
             score_thresh=self.score_thresh(task_type),
->>>>>>> bb99a1d1
             obstacle_locations=obstacle_locations,
             free_locations=free_locations,
         )
