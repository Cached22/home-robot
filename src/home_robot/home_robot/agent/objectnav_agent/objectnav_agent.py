from typing import Any, Dict, List, Tuple

import numpy as np
import torch
from torch.nn import DataParallel

import home_robot.utils.pose as pu
from home_robot.core.abstract_agent import Agent
from home_robot.core.interfaces import DiscreteNavigationAction, Observations
from home_robot.mapping.semantic.categorical_2d_semantic_map_state import (
    Categorical2DSemanticMapState,
)
from home_robot.navigation_planner.discrete_planner import DiscretePlanner

from .objectnav_agent_module import ObjectNavAgentModule


class ObjectNavAgent(Agent):
    """Simple object nav agent based on a 2D semantic map"""

    def __init__(self, config, device_id: int = 0):
        self.max_steps = config.AGENT.max_steps
        self.num_environments = config.NUM_ENVIRONMENTS
        if config.AGENT.panorama_start:
            self.panorama_start_steps = int(360 / config.ENVIRONMENT.turn_angle)
        else:
            self.panorama_start_steps = 0

        self._module = ObjectNavAgentModule(config)

        if config.NO_GPU:
            self.device = torch.device("cpu")
            self.module = self._module
        else:
            self.device_id = device_id
            self.device = torch.device(f"cuda:{self.device_id}")
            self._module = self._module.to(self.device)
            # Use DataParallel only as a wrapper to move model inputs to GPU
            self.module = DataParallel(self._module, device_ids=[self.device_id])

        self.semantic_map = Categorical2DSemanticMapState(
            device=self.device,
            num_environments=self.num_environments,
            num_sem_categories=config.AGENT.SEMANTIC_MAP.num_sem_categories,
            map_resolution=config.AGENT.SEMANTIC_MAP.map_resolution,
            map_size_cm=config.AGENT.SEMANTIC_MAP.map_size_cm,
            global_downscaling=config.AGENT.SEMANTIC_MAP.global_downscaling,
        )
        self.planner = DiscretePlanner(
            turn_angle=config.ENVIRONMENT.turn_angle,
            collision_threshold=config.AGENT.PLANNER.collision_threshold,
            step_size=config.AGENT.PLANNER.step_size,
            obs_dilation_selem_radius=config.AGENT.PLANNER.obs_dilation_selem_radius,
            goal_dilation_selem_radius=config.AGENT.PLANNER.goal_dilation_selem_radius,
            map_size_cm=config.AGENT.SEMANTIC_MAP.map_size_cm,
            map_resolution=config.AGENT.SEMANTIC_MAP.map_resolution,
            visualize=False,
            print_images=False,
            dump_location=config.DUMP_LOCATION,
            exp_name=config.EXP_NAME,
        )
        self.one_hot_encoding = torch.eye(
            config.AGENT.SEMANTIC_MAP.num_sem_categories, device=self.device
        )

        self.goal_update_steps = self._module.goal_update_steps
        self.timesteps = None
        self.timesteps_before_goal_update = None
        self.episode_panorama_start_steps = None
        self.last_poses = None

    # ------------------------------------------------------------------
    # Inference methods to interact with vectorized simulation
    # environments
    # ------------------------------------------------------------------

    @torch.no_grad()
    def prepare_planner_inputs(
        self,
        obs: torch.Tensor,
        pose_delta: torch.Tensor,
        object_goal_category: torch.Tensor = None,
        recep_goal_category: torch.Tensor = None,
<<<<<<< HEAD
        nav_to_recep: torch.Tensor = None,
=======
>>>>>>> 78817a7e
        camera_pose: torch.Tensor = None,
    ) -> Tuple[List[dict], List[dict]]:
        """Prepare low-level planner inputs from an observation - this is
        the main inference function of the agent that lets it interact with
        vectorized environments.

        This function assumes that the agent has been initialized.

        Args:
            obs: current frame containing (RGB, depth, segmentation) of shape
             (num_environments, 3 + 1 + num_sem_categories, frame_height, frame_width)
            pose_delta: sensor pose delta (dy, dx, dtheta) since last frame
             of shape (num_environments, 3)
            object_goal_category: semantic category of small object goals
            recep_goal_category: semantic category of receptacle goals
            camera_pose: camera extrinsic pose of shape (num_environments, 4, 4)

        Returns:
            planner_inputs: list of num_environments planner inputs dicts containing
                obstacle_map: (M, M) binary np.ndarray local obstacle map
                 prediction
                sensor_pose: (7,) np.ndarray denoting global pose (x, y, o)
                 and local map boundaries planning window (gx1, gx2, gy1, gy2)
                goal_map: (M, M) binary np.ndarray denoting goal location
            vis_inputs: list of num_environments visualization info dicts containing
                explored_map: (M, M) binary np.ndarray local explored map
                 prediction
                semantic_map: (M, M) np.ndarray containing local semantic map
                 predictions
        """
        dones = torch.tensor([False] * self.num_environments)
        update_global = torch.tensor(
            [
                self.timesteps_before_goal_update[e] == 0
                for e in range(self.num_environments)
            ]
        )

        if object_goal_category is not None:
            object_goal_category = object_goal_category.unsqueeze(1)
        if recep_goal_category is not None:
            recep_goal_category = recep_goal_category.unsqueeze(1)
<<<<<<< HEAD
=======

>>>>>>> 78817a7e
        (
            goal_map,
            found_goal,
            self.semantic_map.local_map,
            self.semantic_map.global_map,
            seq_local_pose,
            seq_global_pose,
            seq_lmb,
            seq_origins,
        ) = self.module(
            obs.unsqueeze(1),
            pose_delta.unsqueeze(1),
            dones.unsqueeze(1),
            update_global.unsqueeze(1),
            camera_pose,
            self.semantic_map.local_map,
            self.semantic_map.global_map,
            self.semantic_map.local_pose,
            self.semantic_map.global_pose,
            self.semantic_map.lmb,
            self.semantic_map.origins,
            seq_object_goal_category=object_goal_category,
            seq_recep_goal_category=recep_goal_category,
<<<<<<< HEAD
            seq_nav_to_recep=nav_to_recep,
=======
>>>>>>> 78817a7e
        )

        self.semantic_map.local_pose = seq_local_pose[:, -1]
        self.semantic_map.global_pose = seq_global_pose[:, -1]
        self.semantic_map.lmb = seq_lmb[:, -1]
        self.semantic_map.origins = seq_origins[:, -1]

        goal_map = goal_map.squeeze(1).cpu().numpy()
        found_goal = found_goal.squeeze(1).cpu()

        for e in range(self.num_environments):
            if found_goal[e]:
                self.semantic_map.update_global_goal_for_env(e, goal_map[e])
            elif self.timesteps_before_goal_update[e] == 0:
                self.semantic_map.update_global_goal_for_env(e, goal_map[e])
                self.timesteps_before_goal_update[e] = self.goal_update_steps

        self.timesteps = [self.timesteps[e] + 1 for e in range(self.num_environments)]
        self.timesteps_before_goal_update = [
            self.timesteps_before_goal_update[e] - 1
            for e in range(self.num_environments)
        ]

        planner_inputs = [
            {
                "obstacle_map": self.semantic_map.get_obstacle_map(e),
                "goal_map": self.semantic_map.get_goal_map(e),
                "sensor_pose": self.semantic_map.get_planner_pose_inputs(e),
                "found_goal": found_goal[e].item(),
            }
            for e in range(self.num_environments)
        ]
        vis_inputs = [
            {
                "explored_map": self.semantic_map.get_explored_map(e),
                "semantic_map": self.semantic_map.get_semantic_map(e),
                "been_close_map": self.semantic_map.get_been_close_map(e),
                "timestep": self.timesteps[e],
            }
            for e in range(self.num_environments)
        ]

        return planner_inputs, vis_inputs

    def reset_vectorized(self):
        """Initialize agent state."""
        self.timesteps = [0] * self.num_environments
        self.timesteps_before_goal_update = [0] * self.num_environments
        self.last_poses = [np.zeros(3)] * self.num_environments
        self.semantic_map.init_map_and_pose()
        self.episode_panorama_start_steps = self.panorama_start_steps
        self.planner.reset()

    def reset_vectorized_for_env(self, e: int):
        """Initialize agent state for a specific environment."""
        self.timesteps[e] = 0
        self.timesteps_before_goal_update[e] = 0
        self.last_poses[e] = np.zeros(3)
        self.semantic_map.init_map_and_pose_for_env(e)
        self.episode_panorama_start_steps = self.panorama_start_steps
        self.planner.reset()

    # ---------------------------------------------------------------------
    # Inference methods to interact with the robot or a single un-vectorized
    # simulation environment
    # ---------------------------------------------------------------------

    def reset(self):
        """Initialize agent state."""
        self.reset_vectorized()
        self.planner.reset()

    def get_nav_to_recep(self):
        return None

    def act(self, obs: Observations) -> Tuple[DiscreteNavigationAction, Dict[str, Any]]:
        """Act end-to-end."""
        # t0 = time.time()

        # 1 - Obs preprocessing
        (
            obs_preprocessed,
            pose_delta,
            object_goal_category,
            recep_goal_category,
            goal_name,
            camera_pose,
        ) = self._preprocess_obs(obs)

        # t1 = time.time()
        # print(f"[Agent] Obs preprocessing time: {t1 - t0:.2f}")

        # 2 - Semantic mapping + policy
        planner_inputs, vis_inputs = self.prepare_planner_inputs(
            obs_preprocessed,
            pose_delta,
            object_goal_category=object_goal_category,
            recep_goal_category=recep_goal_category,
            camera_pose=camera_pose,
<<<<<<< HEAD
            nav_to_recep=self.get_nav_to_recep(),
=======
>>>>>>> 78817a7e
        )

        # t2 = time.time()
        # print(f"[Agent] Semantic mapping and policy time: {t2 - t1:.2f}")

        # 3 - Planning
        closest_goal_map = None
        if planner_inputs[0]["found_goal"]:
            self.episode_panorama_start_steps = 0
        if self.timesteps[0] < self.episode_panorama_start_steps:
            action = DiscreteNavigationAction.TURN_RIGHT
        elif self.timesteps[0] > self.max_steps:
            action = DiscreteNavigationAction.STOP
        else:
            action, closest_goal_map = self.planner.plan(**planner_inputs[0])

        # t3 = time.time()
        # print(f"[Agent] Planning time: {t3 - t2:.2f}")
        # print(f"[Agent] Total time: {t3 - t0:.2f}")
        # print()

        vis_inputs[0]["semantic_frame"] = obs.task_observations["semantic_frame"]
        vis_inputs[0]["goal_name"] = obs.task_observations["goal_name"]
        vis_inputs[0]["closest_goal_map"] = closest_goal_map
        vis_inputs[0]["third_person_image"] = obs.third_person_image
        info = {**planner_inputs[0], **vis_inputs[0]}

        return action, info

    def _preprocess_obs(self, obs: Observations):
        """Take a home-robot observation, preprocess it to put it into the correct format for the
        semantic map."""
        rgb = torch.from_numpy(obs.rgb).to(self.device)
        depth = (
            torch.from_numpy(obs.depth).unsqueeze(-1).to(self.device) * 100.0
        )  # m to cm
        semantic = self.one_hot_encoding[torch.from_numpy(obs.semantic).to(self.device)]
        obs_preprocessed = torch.cat([rgb, depth, semantic], dim=-1).unsqueeze(0)
        obs_preprocessed = obs_preprocessed.permute(0, 3, 1, 2)

        curr_pose = np.array([obs.gps[0], obs.gps[1], obs.compass[0]])
        pose_delta = torch.tensor(
            pu.get_rel_pose_change(curr_pose, self.last_poses[0])
        ).unsqueeze(0)
        self.last_poses[0] = curr_pose
        object_goal_category = None
<<<<<<< HEAD
        if obs.task_observations["object_goal"] is not None:
=======
        if (
            "object_goal" in obs.task_observations
            and obs.task_observations["object_goal"] is not None
        ):
>>>>>>> 78817a7e
            object_goal_category = torch.tensor(
                obs.task_observations["object_goal"]
            ).unsqueeze(0)
        recep_goal_category = None
<<<<<<< HEAD
        if obs.task_observations["recep_goal"] is not None:
=======
        if (
            "recep_goal" in obs.task_observations
            and obs.task_observations["recep_goal"] is not None
        ):
>>>>>>> 78817a7e
            recep_goal_category = torch.tensor(
                obs.task_observations["recep_goal"]
            ).unsqueeze(0)
        goal_name = [obs.task_observations["goal_name"]]

        camera_pose = obs.camera_pose
        if camera_pose is not None:
            camera_pose = torch.tensor(np.asarray(camera_pose)).unsqueeze(0)
        return (
            obs_preprocessed,
            pose_delta,
            object_goal_category,
            recep_goal_category,
            goal_name,
            camera_pose,
        )<|MERGE_RESOLUTION|>--- conflicted
+++ resolved
@@ -81,10 +81,7 @@
         pose_delta: torch.Tensor,
         object_goal_category: torch.Tensor = None,
         recep_goal_category: torch.Tensor = None,
-<<<<<<< HEAD
         nav_to_recep: torch.Tensor = None,
-=======
->>>>>>> 78817a7e
         camera_pose: torch.Tensor = None,
     ) -> Tuple[List[dict], List[dict]]:
         """Prepare low-level planner inputs from an observation - this is
@@ -127,10 +124,6 @@
             object_goal_category = object_goal_category.unsqueeze(1)
         if recep_goal_category is not None:
             recep_goal_category = recep_goal_category.unsqueeze(1)
-<<<<<<< HEAD
-=======
-
->>>>>>> 78817a7e
         (
             goal_map,
             found_goal,
@@ -154,10 +147,7 @@
             self.semantic_map.origins,
             seq_object_goal_category=object_goal_category,
             seq_recep_goal_category=recep_goal_category,
-<<<<<<< HEAD
             seq_nav_to_recep=nav_to_recep,
-=======
->>>>>>> 78817a7e
         )
 
         self.semantic_map.local_pose = seq_local_pose[:, -1]
@@ -257,10 +247,7 @@
             object_goal_category=object_goal_category,
             recep_goal_category=recep_goal_category,
             camera_pose=camera_pose,
-<<<<<<< HEAD
             nav_to_recep=self.get_nav_to_recep(),
-=======
->>>>>>> 78817a7e
         )
 
         # t2 = time.time()
@@ -307,26 +294,18 @@
         ).unsqueeze(0)
         self.last_poses[0] = curr_pose
         object_goal_category = None
-<<<<<<< HEAD
-        if obs.task_observations["object_goal"] is not None:
-=======
         if (
             "object_goal" in obs.task_observations
             and obs.task_observations["object_goal"] is not None
         ):
->>>>>>> 78817a7e
             object_goal_category = torch.tensor(
                 obs.task_observations["object_goal"]
             ).unsqueeze(0)
         recep_goal_category = None
-<<<<<<< HEAD
-        if obs.task_observations["recep_goal"] is not None:
-=======
         if (
             "recep_goal" in obs.task_observations
             and obs.task_observations["recep_goal"] is not None
         ):
->>>>>>> 78817a7e
             recep_goal_category = torch.tensor(
                 obs.task_observations["recep_goal"]
             ).unsqueeze(0)
