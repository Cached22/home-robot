# Copyright (c) Meta Platforms, Inc. and affiliates.
#
# This source code is licensed under the MIT license found in the
# LICENSE file in the root directory of this source tree.

from typing import Any, Dict, List, Tuple

import numpy as np
import torch
from torch.nn import DataParallel

import home_robot.utils.pose as pu
from home_robot.core.abstract_agent import Agent
from home_robot.core.interfaces import DiscreteNavigationAction, Observations
from home_robot.mapping.semantic.categorical_2d_semantic_map_state import (
    Categorical2DSemanticMapState,
)
from home_robot.navigation_planner.discrete_planner import DiscretePlanner

from .objectnav_agent_module import ObjectNavAgentModule

# For visualizing exploration issues
debug_frontier_map = False


class ObjectNavAgent(Agent):
    """Simple object nav agent based on a 2D semantic map"""

    # Flag for debugging data flow and task configuraiton
    verbose = False

    def __init__(self, config, device_id: int = 0):
        self.max_steps = config.AGENT.max_steps
        self.num_environments = config.NUM_ENVIRONMENTS
        if config.AGENT.panorama_start:
            self.panorama_start_steps = int(360 / config.ENVIRONMENT.turn_angle)
        else:
            self.panorama_start_steps = 0

        self._module = ObjectNavAgentModule(config)

        if config.NO_GPU:
            self.device = torch.device("cpu")
            self.module = self._module
        else:
            self.device_id = device_id
            self.device = torch.device(f"cuda:{self.device_id}")
            self._module = self._module.to(self.device)
            # Use DataParallel only as a wrapper to move model inputs to GPU
            self.module = DataParallel(self._module, device_ids=[self.device_id])

        self.visualize = config.VISUALIZE
        self.use_dilation_for_stg = config.AGENT.PLANNER.use_dilation_for_stg
        self.semantic_map = Categorical2DSemanticMapState(
            device=self.device,
            num_environments=self.num_environments,
            num_sem_categories=config.AGENT.SEMANTIC_MAP.num_sem_categories,
            map_resolution=config.AGENT.SEMANTIC_MAP.map_resolution,
            map_size_cm=config.AGENT.SEMANTIC_MAP.map_size_cm,
            global_downscaling=config.AGENT.SEMANTIC_MAP.global_downscaling,
        )
        agent_radius_cm = config.AGENT.radius * 100.0
        agent_cell_radius = int(
            np.ceil(agent_radius_cm / config.AGENT.SEMANTIC_MAP.map_resolution)
        )
        self.planner = DiscretePlanner(
            turn_angle=config.ENVIRONMENT.turn_angle,
            collision_threshold=config.AGENT.PLANNER.collision_threshold,
            step_size=config.AGENT.PLANNER.step_size,
            obs_dilation_selem_radius=config.AGENT.PLANNER.obs_dilation_selem_radius,
            goal_dilation_selem_radius=config.AGENT.PLANNER.goal_dilation_selem_radius,
            map_size_cm=config.AGENT.SEMANTIC_MAP.map_size_cm,
            map_resolution=config.AGENT.SEMANTIC_MAP.map_resolution,
            visualize=False,
            print_images=False,
            dump_location=config.DUMP_LOCATION,
            exp_name=config.EXP_NAME,
            agent_cell_radius=agent_cell_radius,
            min_obs_dilation_selem_radius=config.AGENT.PLANNER.min_obs_dilation_selem_radius,
<<<<<<< HEAD
            map_downsample_factor=config.AGENT.PLANNER.map_downsample_factor,
            map_update_frequency=config.AGENT.PLANNER.map_update_frequency,
=======
            discrete_actions=config.AGENT.PLANNER.discrete_actions,
>>>>>>> 0e9371bf
        )
        self.one_hot_encoding = torch.eye(
            config.AGENT.SEMANTIC_MAP.num_sem_categories, device=self.device
        )

        self.goal_update_steps = self._module.goal_update_steps
        self.timesteps = None
        self.timesteps_before_goal_update = None
        self.episode_panorama_start_steps = None
        self.last_poses = None

    # ------------------------------------------------------------------
    # Inference methods to interact with vectorized simulation
    # environments
    # ------------------------------------------------------------------

    @torch.no_grad()
    def prepare_planner_inputs(
        self,
        obs: torch.Tensor,
        pose_delta: torch.Tensor,
        object_goal_category: torch.Tensor = None,
        start_recep_goal_category: torch.Tensor = None,
        end_recep_goal_category: torch.Tensor = None,
        nav_to_recep: torch.Tensor = None,
        camera_pose: torch.Tensor = None,
    ) -> Tuple[List[dict], List[dict]]:
        """Prepare low-level planner inputs from an observation - this is
        the main inference function of the agent that lets it interact with
        vectorized environments.

        This function assumes that the agent has been initialized.

        Args:
            obs: current frame containing (RGB, depth, segmentation) of shape
             (num_environments, 3 + 1 + num_sem_categories, frame_height, frame_width)
            pose_delta: sensor pose delta (dy, dx, dtheta) since last frame
             of shape (num_environments, 3)
            object_goal_category: semantic category of small object goals
            start_recep_goal_category: semantic category of start receptacle goals
            end_recep_goal_category: semantic category of end receptacle goals
            camera_pose: camera extrinsic pose of shape (num_environments, 4, 4)

        Returns:
            planner_inputs: list of num_environments planner inputs dicts containing
                obstacle_map: (M, M) binary np.ndarray local obstacle map
                 prediction
                sensor_pose: (7,) np.ndarray denoting global pose (x, y, o)
                 and local map boundaries planning window (gx1, gx2, gy1, gy2)
                goal_map: (M, M) binary np.ndarray denoting goal location
            vis_inputs: list of num_environments visualization info dicts containing
                explored_map: (M, M) binary np.ndarray local explored map
                 prediction
                semantic_map: (M, M) np.ndarray containing local semantic map
                 predictions
        """
        dones = torch.tensor([False] * self.num_environments)
        update_global = torch.tensor(
            [
                self.timesteps_before_goal_update[e] == 0
                for e in range(self.num_environments)
            ]
        )

        if object_goal_category is not None:
            object_goal_category = object_goal_category.unsqueeze(1)
        if start_recep_goal_category is not None:
            start_recep_goal_category = start_recep_goal_category.unsqueeze(1)
        if end_recep_goal_category is not None:
            end_recep_goal_category = end_recep_goal_category.unsqueeze(1)
        (
            goal_map,
            found_goal,
            frontier_map,
            self.semantic_map.local_map,
            self.semantic_map.global_map,
            seq_local_pose,
            seq_global_pose,
            seq_lmb,
            seq_origins,
        ) = self.module(
            obs.unsqueeze(1),
            pose_delta.unsqueeze(1),
            dones.unsqueeze(1),
            update_global.unsqueeze(1),
            camera_pose,
            self.semantic_map.local_map,
            self.semantic_map.global_map,
            self.semantic_map.local_pose,
            self.semantic_map.global_pose,
            self.semantic_map.lmb,
            self.semantic_map.origins,
            seq_object_goal_category=object_goal_category,
            seq_start_recep_goal_category=start_recep_goal_category,
            seq_end_recep_goal_category=end_recep_goal_category,
            seq_nav_to_recep=nav_to_recep,
        )

        self.semantic_map.local_pose = seq_local_pose[:, -1]
        self.semantic_map.global_pose = seq_global_pose[:, -1]
        self.semantic_map.lmb = seq_lmb[:, -1]
        self.semantic_map.origins = seq_origins[:, -1]

        goal_map = goal_map.squeeze(1).cpu().numpy()
        found_goal = found_goal.squeeze(1).cpu()

        for e in range(self.num_environments):
            self.semantic_map.update_frontier_map(e, frontier_map[e][0].cpu().numpy())
            if found_goal[e]:
                self.semantic_map.update_global_goal_for_env(e, goal_map[e])
            elif self.timesteps_before_goal_update[e] == 0:
                self.semantic_map.update_global_goal_for_env(e, goal_map[e])
                self.timesteps_before_goal_update[e] = self.goal_update_steps

        self.timesteps = [self.timesteps[e] + 1 for e in range(self.num_environments)]
        self.timesteps_before_goal_update = [
            self.timesteps_before_goal_update[e] - 1
            for e in range(self.num_environments)
        ]

        if debug_frontier_map:
            import matplotlib.pyplot as plt

            plt.subplot(131)
            plt.imshow(self.semantic_map.get_frontier_map(e))
            plt.subplot(132)
            plt.imshow(frontier_map[e][0])
            plt.subplot(133)
            plt.imshow(self.semantic_map.get_goal_map(e))
            plt.show()

        planner_inputs = [
            {
                "obstacle_map": self.semantic_map.get_obstacle_map(e),
                "goal_map": self.semantic_map.get_goal_map(e),
                "frontier_map": self.semantic_map.get_frontier_map(e),
                "sensor_pose": self.semantic_map.get_planner_pose_inputs(e),
                "found_goal": found_goal[e].item(),
            }
            for e in range(self.num_environments)
        ]
        if self.visualize:
            vis_inputs = [
                {
                    "explored_map": self.semantic_map.get_explored_map(e),
                    "semantic_map": self.semantic_map.get_semantic_map(e),
                    "been_close_map": self.semantic_map.get_been_close_map(e),
                    "timestep": self.timesteps[e],
                }
                for e in range(self.num_environments)
            ]
        else:
            vis_inputs = [{} for e in range(self.num_environments)]

        return planner_inputs, vis_inputs

    def reset_vectorized(self):
        """Initialize agent state."""
        self.timesteps = [0] * self.num_environments
        self.timesteps_before_goal_update = [0] * self.num_environments
        self.last_poses = [np.zeros(3)] * self.num_environments
        self.semantic_map.init_map_and_pose()
        self.episode_panorama_start_steps = self.panorama_start_steps
        self.planner.reset()

    def reset_vectorized_for_env(self, e: int):
        """Initialize agent state for a specific environment."""
        self.timesteps[e] = 0
        self.timesteps_before_goal_update[e] = 0
        self.last_poses[e] = np.zeros(3)
        self.semantic_map.init_map_and_pose_for_env(e)
        self.episode_panorama_start_steps = self.panorama_start_steps
        self.planner.reset()

    # ---------------------------------------------------------------------
    # Inference methods to interact with the robot or a single un-vectorized
    # simulation environment
    # ---------------------------------------------------------------------

    def reset(self):
        """Initialize agent state."""
        self.reset_vectorized()
        self.planner.reset()

    def get_nav_to_recep(self):
        return None

    def act(self, obs: Observations) -> Tuple[DiscreteNavigationAction, Dict[str, Any]]:
        """Act end-to-end."""
        # t0 = time.time()

        # 1 - Obs preprocessing
        (
            obs_preprocessed,
            pose_delta,
            object_goal_category,
            start_recep_goal_category,
            end_recep_goal_category,
            goal_name,
            camera_pose,
        ) = self._preprocess_obs(obs)

        # t1 = time.time()
        # print(f"[Agent] Obs preprocessing time: {t1 - t0:.2f}")

        # 2 - Semantic mapping + policy
        planner_inputs, vis_inputs = self.prepare_planner_inputs(
            obs_preprocessed,
            pose_delta,
            object_goal_category=object_goal_category,
            start_recep_goal_category=start_recep_goal_category,
            end_recep_goal_category=end_recep_goal_category,
            camera_pose=camera_pose,
            nav_to_recep=self.get_nav_to_recep(),
        )

        # t2 = time.time()
        # print(f"[Agent] Semantic mapping and policy time: {t2 - t1:.2f}")

        # 3 - Planning
        closest_goal_map = None
        if planner_inputs[0]["found_goal"]:
            self.episode_panorama_start_steps = 0
        if self.timesteps[0] < self.episode_panorama_start_steps:
            action = DiscreteNavigationAction.TURN_RIGHT
        elif self.timesteps[0] > self.max_steps:
            action = DiscreteNavigationAction.STOP
        else:
            action, closest_goal_map = self.planner.plan(
                **planner_inputs[0], use_dilation_for_stg=self.use_dilation_for_stg
            )

        # t3 = time.time()
        # print(f"[Agent] Planning time: {t3 - t2:.2f}")
        # print(f"[Agent] Total time: {t3 - t0:.2f}")
        # print()

        vis_inputs[0]["goal_name"] = obs.task_observations["goal_name"]
        if self.visualize:
            vis_inputs[0]["semantic_frame"] = obs.task_observations["semantic_frame"]
            vis_inputs[0]["closest_goal_map"] = closest_goal_map
            vis_inputs[0]["third_person_image"] = obs.third_person_image

        info = {**planner_inputs[0], **vis_inputs[0]}

        return action, info

    def _preprocess_obs(self, obs: Observations):
        """Take a home-robot observation, preprocess it to put it into the correct format for the
        semantic map."""
        rgb = torch.from_numpy(obs.rgb).to(self.device)
        depth = (
            torch.from_numpy(obs.depth).unsqueeze(-1).to(self.device) * 100.0
        )  # m to cm
        semantic = self.one_hot_encoding[torch.from_numpy(obs.semantic).to(self.device)]
        obs_preprocessed = torch.cat([rgb, depth, semantic], dim=-1).unsqueeze(0)
        obs_preprocessed = obs_preprocessed.permute(0, 3, 1, 2)

        curr_pose = np.array([obs.gps[0], obs.gps[1], obs.compass[0]])
        pose_delta = torch.tensor(
            pu.get_rel_pose_change(curr_pose, self.last_poses[0])
        ).unsqueeze(0)
        self.last_poses[0] = curr_pose
        object_goal_category = None
        end_recep_goal_category = None
        if (
            "object_goal" in obs.task_observations
            and obs.task_observations["object_goal"] is not None
        ):
            if self.verbose:
                print("object goal =", obs.task_observations["object_goal"])
            object_goal_category = torch.tensor(
                obs.task_observations["object_goal"]
            ).unsqueeze(0)
        start_recep_goal_category = None
        if (
            "start_recep_goal" in obs.task_observations
            and obs.task_observations["start_recep_goal"] is not None
        ):
            if self.verbose:
                print("start_recep goal =", obs.task_observations["start_recep_goal"])
            start_recep_goal_category = torch.tensor(
                obs.task_observations["start_recep_goal"]
            ).unsqueeze(0)
        if (
            "end_recep_goal" in obs.task_observations
            and obs.task_observations["end_recep_goal"] is not None
        ):
            if self.verbose:
                print("end_recep goal =", obs.task_observations["end_recep_goal"])
            end_recep_goal_category = torch.tensor(
                obs.task_observations["end_recep_goal"]
            ).unsqueeze(0)
        goal_name = [obs.task_observations["goal_name"]]

        camera_pose = obs.camera_pose
        if camera_pose is not None:
            camera_pose = torch.tensor(np.asarray(camera_pose)).unsqueeze(0)
        return (
            obs_preprocessed,
            pose_delta,
            object_goal_category,
            start_recep_goal_category,
            end_recep_goal_category,
            goal_name,
            camera_pose,
        )<|MERGE_RESOLUTION|>--- conflicted
+++ resolved
@@ -77,12 +77,9 @@
             exp_name=config.EXP_NAME,
             agent_cell_radius=agent_cell_radius,
             min_obs_dilation_selem_radius=config.AGENT.PLANNER.min_obs_dilation_selem_radius,
-<<<<<<< HEAD
             map_downsample_factor=config.AGENT.PLANNER.map_downsample_factor,
             map_update_frequency=config.AGENT.PLANNER.map_update_frequency,
-=======
             discrete_actions=config.AGENT.PLANNER.discrete_actions,
->>>>>>> 0e9371bf
         )
         self.one_hot_encoding = torch.eye(
             config.AGENT.SEMANTIC_MAP.num_sem_categories, device=self.device
