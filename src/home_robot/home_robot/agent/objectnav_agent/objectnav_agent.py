# Copyright (c) Meta Platforms, Inc. and affiliates.
#
# This source code is licensed under the MIT license found in the
# LICENSE file in the root directory of this source tree.

from typing import Any, Dict, List, Tuple

import numpy as np
import torch
from torch.nn import DataParallel

import home_robot.utils.pose as pu
from home_robot.core.abstract_agent import Agent
from home_robot.core.interfaces import DiscreteNavigationAction, Observations
from home_robot.mapping.semantic.categorical_2d_semantic_map_state import (
    Categorical2DSemanticMapState,
)
from home_robot.navigation_planner.discrete_planner import DiscretePlanner

from .objectnav_agent_module import ObjectNavAgentModule

# For visualizing exploration issues
debug_frontier_map = False


class ObjectNavAgent(Agent):
    """Simple object nav agent based on a 2D semantic map"""

    # Flag for debugging data flow and task configuraiton
    verbose = False

    def __init__(self, config, device_id: int = 0):
        self.max_steps = config.AGENT.max_steps
        self.num_environments = config.NUM_ENVIRONMENTS
        if config.AGENT.panorama_start:
            self.panorama_start_steps = int(360 / config.ENVIRONMENT.turn_angle)
        else:
            self.panorama_start_steps = 0

        self._module = ObjectNavAgentModule(config)

        if config.NO_GPU:
            self.device = torch.device("cpu")
            self.module = self._module
        else:
            self.device_id = device_id
            self.device = torch.device(f"cuda:{self.device_id}")
            self._module = self._module.to(self.device)
            # Use DataParallel only as a wrapper to move model inputs to GPU
            self.module = DataParallel(self._module, device_ids=[self.device_id])

        self.visualize = config.VISUALIZE or config.PRINT_IMAGES
        self.use_dilation_for_stg = config.AGENT.PLANNER.use_dilation_for_stg
        self.semantic_map = Categorical2DSemanticMapState(
            device=self.device,
            num_environments=self.num_environments,
            num_sem_categories=config.AGENT.SEMANTIC_MAP.num_sem_categories,
            map_resolution=config.AGENT.SEMANTIC_MAP.map_resolution,
            map_size_cm=config.AGENT.SEMANTIC_MAP.map_size_cm,
            global_downscaling=config.AGENT.SEMANTIC_MAP.global_downscaling,
        )
        agent_radius_cm = config.AGENT.radius * 100.0
        agent_cell_radius = int(
            np.ceil(agent_radius_cm / config.AGENT.SEMANTIC_MAP.map_resolution)
        )
        self.planner = DiscretePlanner(
            turn_angle=config.ENVIRONMENT.turn_angle,
            collision_threshold=config.AGENT.PLANNER.collision_threshold,
            step_size=config.AGENT.PLANNER.step_size,
            obs_dilation_selem_radius=config.AGENT.PLANNER.obs_dilation_selem_radius,
            goal_dilation_selem_radius=config.AGENT.PLANNER.goal_dilation_selem_radius,
            map_size_cm=config.AGENT.SEMANTIC_MAP.map_size_cm,
            map_resolution=config.AGENT.SEMANTIC_MAP.map_resolution,
            visualize=config.VISUALIZE,
            print_images=config.PRINT_IMAGES,
            dump_location=config.DUMP_LOCATION,
            exp_name=config.EXP_NAME,
            agent_cell_radius=agent_cell_radius,
            min_obs_dilation_selem_radius=config.AGENT.PLANNER.min_obs_dilation_selem_radius,
            map_downsample_factor=config.AGENT.PLANNER.map_downsample_factor,
            map_update_frequency=config.AGENT.PLANNER.map_update_frequency,
            discrete_actions=config.AGENT.PLANNER.discrete_actions,
        )
        self.one_hot_encoding = torch.eye(
            config.AGENT.SEMANTIC_MAP.num_sem_categories, device=self.device
        )

        self.goal_update_steps = self._module.goal_update_steps
        self.timesteps = None
        self.timesteps_before_goal_update = None
        self.episode_panorama_start_steps = None
        self.last_poses = None
        self.verbose = config.AGENT.PLANNER.verbose

    # ------------------------------------------------------------------
    # Inference methods to interact with vectorized simulation
    # environments
    # ------------------------------------------------------------------

    @torch.no_grad()
    def prepare_planner_inputs(
        self,
        obs: torch.Tensor,
        pose_delta: torch.Tensor,
        object_goal_category: torch.Tensor = None,
        start_recep_goal_category: torch.Tensor = None,
        end_recep_goal_category: torch.Tensor = None,
        nav_to_recep: torch.Tensor = None,
        camera_pose: torch.Tensor = None,
    ) -> Tuple[List[dict], List[dict]]:
        """Prepare low-level planner inputs from an observation - this is
        the main inference function of the agent that lets it interact with
        vectorized environments.

        This function assumes that the agent has been initialized.

        Args:
            obs: current frame containing (RGB, depth, segmentation) of shape
             (num_environments, 3 + 1 + num_sem_categories, frame_height, frame_width)
            pose_delta: sensor pose delta (dy, dx, dtheta) since last frame
             of shape (num_environments, 3)
            object_goal_category: semantic category of small object goals
            start_recep_goal_category: semantic category of start receptacle goals
            end_recep_goal_category: semantic category of end receptacle goals
            camera_pose: camera extrinsic pose of shape (num_environments, 4, 4)

        Returns:
            planner_inputs: list of num_environments planner inputs dicts containing
                obstacle_map: (M, M) binary np.ndarray local obstacle map
                 prediction
                sensor_pose: (7,) np.ndarray denoting global pose (x, y, o)
                 and local map boundaries planning window (gx1, gx2, gy1, gy2)
                goal_map: (M, M) binary np.ndarray denoting goal location
            vis_inputs: list of num_environments visualization info dicts containing
                explored_map: (M, M) binary np.ndarray local explored map
                 prediction
                semantic_map: (M, M) np.ndarray containing local semantic map
                 predictions
        """
        dones = torch.tensor([False] * self.num_environments)
        update_global = torch.tensor(
            [
                self.timesteps_before_goal_update[e] == 0
                for e in range(self.num_environments)
            ]
        )

        if object_goal_category is not None:
            object_goal_category = object_goal_category.unsqueeze(1)
        if start_recep_goal_category is not None:
            start_recep_goal_category = start_recep_goal_category.unsqueeze(1)
        if end_recep_goal_category is not None:
            end_recep_goal_category = end_recep_goal_category.unsqueeze(1)
        (
            goal_map,
            found_goal,
            frontier_map,
            self.semantic_map.local_map,
            self.semantic_map.global_map,
            seq_local_pose,
            seq_global_pose,
            seq_lmb,
            seq_origins,
        ) = self.module(
            obs.unsqueeze(1),
            pose_delta.unsqueeze(1),
            dones.unsqueeze(1),
            update_global.unsqueeze(1),
            camera_pose,
            self.semantic_map.local_map,
            self.semantic_map.global_map,
            self.semantic_map.local_pose,
            self.semantic_map.global_pose,
            self.semantic_map.lmb,
            self.semantic_map.origins,
            seq_object_goal_category=object_goal_category,
            seq_start_recep_goal_category=start_recep_goal_category,
            seq_end_recep_goal_category=end_recep_goal_category,
            seq_nav_to_recep=nav_to_recep,
        )

        self.semantic_map.local_pose = seq_local_pose[:, -1]
        self.semantic_map.global_pose = seq_global_pose[:, -1]
        self.semantic_map.lmb = seq_lmb[:, -1]
        self.semantic_map.origins = seq_origins[:, -1]

        goal_map = goal_map.squeeze(1).cpu().numpy()
        found_goal = found_goal.squeeze(1).cpu()

        for e in range(self.num_environments):
            self.semantic_map.update_frontier_map(e, frontier_map[e][0].cpu().numpy())
            if found_goal[e]:
                self.semantic_map.update_global_goal_for_env(e, goal_map[e])
            elif self.timesteps_before_goal_update[e] == 0:
                self.semantic_map.update_global_goal_for_env(e, goal_map[e])
                self.timesteps_before_goal_update[e] = self.goal_update_steps

        self.timesteps = [self.timesteps[e] + 1 for e in range(self.num_environments)]
        self.timesteps_before_goal_update = [
            self.timesteps_before_goal_update[e] - 1
            for e in range(self.num_environments)
        ]

        if debug_frontier_map:
            import matplotlib.pyplot as plt

            plt.subplot(131)
            plt.imshow(self.semantic_map.get_frontier_map(e))
            plt.subplot(132)
            plt.imshow(frontier_map[e][0])
            plt.subplot(133)
            plt.imshow(self.semantic_map.get_goal_map(e))
            plt.show()

        planner_inputs = [
            {
                "obstacle_map": self.semantic_map.get_obstacle_map(e),
                "goal_map": self.semantic_map.get_goal_map(e),
                "frontier_map": self.semantic_map.get_frontier_map(e),
                "sensor_pose": self.semantic_map.get_planner_pose_inputs(e),
                "found_goal": found_goal[e].item(),
            }
            for e in range(self.num_environments)
        ]
        if self.visualize:
            vis_inputs = [
                {
                    "explored_map": self.semantic_map.get_explored_map(e),
                    "semantic_map": self.semantic_map.get_semantic_map(e),
                    "been_close_map": self.semantic_map.get_been_close_map(e),
                    "timestep": self.timesteps[e],
                }
                for e in range(self.num_environments)
            ]
        else:
            vis_inputs = [{} for e in range(self.num_environments)]

        return planner_inputs, vis_inputs

    def reset_vectorized(self):
        """Initialize agent state."""
        self.timesteps = [0] * self.num_environments
        self.timesteps_before_goal_update = [0] * self.num_environments
        self.last_poses = [np.zeros(3)] * self.num_environments
        self.semantic_map.init_map_and_pose()
        self.episode_panorama_start_steps = self.panorama_start_steps
        self.planner.reset()

    def reset_vectorized_for_env(self, e: int):
        """Initialize agent state for a specific environment."""
        self.timesteps[e] = 0
        self.timesteps_before_goal_update[e] = 0
        self.last_poses[e] = np.zeros(3)
        self.semantic_map.init_map_and_pose_for_env(e)
        self.episode_panorama_start_steps = self.panorama_start_steps
        self.planner.reset()

    # ---------------------------------------------------------------------
    # Inference methods to interact with the robot or a single un-vectorized
    # simulation environment
    # ---------------------------------------------------------------------

    def reset(self):
        """Initialize agent state."""
        self.reset_vectorized()
        self.planner.reset()

    def get_nav_to_recep(self):
        return None

    def act(self, obs: Observations) -> Tuple[DiscreteNavigationAction, Dict[str, Any]]:
        """Act end-to-end."""
        # t0 = time.time()

        # 1 - Obs preprocessing
        (
            obs_preprocessed,
            pose_delta,
            object_goal_category,
            start_recep_goal_category,
            end_recep_goal_category,
            goal_name,
            camera_pose,
        ) = self._preprocess_obs(obs)

        # t1 = time.time()
        # print(f"[Agent] Obs preprocessing time: {t1 - t0:.2f}")

        # 2 - Semantic mapping + policy
        planner_inputs, vis_inputs = self.prepare_planner_inputs(
            obs_preprocessed,
            pose_delta,
            object_goal_category=object_goal_category,
            start_recep_goal_category=start_recep_goal_category,
            end_recep_goal_category=end_recep_goal_category,
            camera_pose=camera_pose,
            nav_to_recep=self.get_nav_to_recep(),
        )

        # t2 = time.time()
        # print(f"[Agent] Semantic mapping and policy time: {t2 - t1:.2f}")

        # 3 - Planning
        closest_goal_map = None
        short_term_goal = None
        dilated_obstacle_map = None
        if planner_inputs[0]["found_goal"]:
            self.episode_panorama_start_steps = 0
        if self.timesteps[0] < self.episode_panorama_start_steps:
            action = DiscreteNavigationAction.TURN_RIGHT
        elif self.timesteps[0] > self.max_steps:
            action = DiscreteNavigationAction.STOP
        else:
            (
                action,
                closest_goal_map,
                short_term_goal,
                dilated_obstacle_map,
            ) = self.planner.plan(
                **planner_inputs[0],
                use_dilation_for_stg=self.use_dilation_for_stg,
                timestep=self.timesteps[0],
                debug=self.verbose,
            )

        # t3 = time.time()
        # print(f"[Agent] Planning time: {t3 - t2:.2f}")
        # print(f"[Agent] Total time: {t3 - t0:.2f}")
        # print()

        vis_inputs[0]["goal_name"] = obs.task_observations["goal_name"]
        if self.visualize:
            vis_inputs[0]["semantic_frame"] = obs.task_observations["semantic_frame"]
            vis_inputs[0]["closest_goal_map"] = closest_goal_map
            vis_inputs[0]["third_person_image"] = obs.third_person_image
            vis_inputs[0]["short_term_goal"] = short_term_goal
            vis_inputs[0]["dilated_obstacle_map"] = dilated_obstacle_map
        info = {**planner_inputs[0], **vis_inputs[0]}

        return action, info

    def _preprocess_obs(self, obs: Observations):
        """Take a home-robot observation, preprocess it to put it into the correct format for the
        semantic map."""
        rgb = torch.from_numpy(obs.rgb).to(self.device)
        depth = (
            torch.from_numpy(obs.depth).unsqueeze(-1).to(self.device) * 100.0
        )  # m to cm
        semantic = np.full_like(obs.semantic, 4)
<<<<<<< HEAD
        semantic[obs.semantic == obs.task_observations["object_goal"]] = 1
        semantic[obs.semantic == obs.task_observations["start_recep_goal"]] = 2
        semantic[obs.semantic == obs.task_observations["end_recep_goal"]] = 3
=======
        obj_goal_idx, start_recep_idx, end_recep_idx = 1, 2, 3
        semantic[obs.semantic == obs.task_observations["object_goal"]] = obj_goal_idx
        semantic[
            obs.semantic == obs.task_observations["start_recep_goal"]
        ] = start_recep_idx
        semantic[
            obs.semantic == obs.task_observations["end_recep_goal"]
        ] = end_recep_idx
>>>>>>> bd7ac84c
        semantic = self.one_hot_encoding[torch.from_numpy(semantic).to(self.device)]
        obs_preprocessed = torch.cat([rgb, depth, semantic], dim=-1).unsqueeze(0)
        obs_preprocessed = obs_preprocessed.permute(0, 3, 1, 2)

        curr_pose = np.array([obs.gps[0], obs.gps[1], obs.compass[0]])
        pose_delta = torch.tensor(
            pu.get_rel_pose_change(curr_pose, self.last_poses[0])
        ).unsqueeze(0)
        self.last_poses[0] = curr_pose
        object_goal_category = None
        end_recep_goal_category = None
        if (
            "object_goal" in obs.task_observations
            and obs.task_observations["object_goal"] is not None
        ):
            if self.verbose:
                print("object goal =", obs.task_observations["object_goal"])
<<<<<<< HEAD
            object_goal_category = torch.tensor(
                # obs.task_observations["object_goal"]
                1
            ).unsqueeze(0)
=======
            object_goal_category = torch.tensor(obj_goal_idx).unsqueeze(0)
>>>>>>> bd7ac84c
        start_recep_goal_category = None
        if (
            "start_recep_goal" in obs.task_observations
            and obs.task_observations["start_recep_goal"] is not None
        ):
            if self.verbose:
                print("start_recep goal =", obs.task_observations["start_recep_goal"])
<<<<<<< HEAD
            start_recep_goal_category = torch.tensor(
                # obs.task_observations["start_recep_goal"]
                2
            ).unsqueeze(0)
=======
            start_recep_goal_category = torch.tensor(start_recep_idx).unsqueeze(0)
>>>>>>> bd7ac84c
        if (
            "end_recep_goal" in obs.task_observations
            and obs.task_observations["end_recep_goal"] is not None
        ):
            if self.verbose:
                print("end_recep goal =", obs.task_observations["end_recep_goal"])
<<<<<<< HEAD
            end_recep_goal_category = torch.tensor(
                # obs.task_observations["end_recep_goal"]
                3
            ).unsqueeze(0)
=======
            end_recep_goal_category = torch.tensor(end_recep_idx).unsqueeze(0)
>>>>>>> bd7ac84c
        goal_name = [obs.task_observations["goal_name"]]

        camera_pose = obs.camera_pose
        if camera_pose is not None:
            camera_pose = torch.tensor(np.asarray(camera_pose)).unsqueeze(0)
        return (
            obs_preprocessed,
            pose_delta,
            object_goal_category,
            start_recep_goal_category,
            end_recep_goal_category,
            goal_name,
            camera_pose,
        )<|MERGE_RESOLUTION|>--- conflicted
+++ resolved
@@ -347,11 +347,6 @@
             torch.from_numpy(obs.depth).unsqueeze(-1).to(self.device) * 100.0
         )  # m to cm
         semantic = np.full_like(obs.semantic, 4)
-<<<<<<< HEAD
-        semantic[obs.semantic == obs.task_observations["object_goal"]] = 1
-        semantic[obs.semantic == obs.task_observations["start_recep_goal"]] = 2
-        semantic[obs.semantic == obs.task_observations["end_recep_goal"]] = 3
-=======
         obj_goal_idx, start_recep_idx, end_recep_idx = 1, 2, 3
         semantic[obs.semantic == obs.task_observations["object_goal"]] = obj_goal_idx
         semantic[
@@ -360,7 +355,6 @@
         semantic[
             obs.semantic == obs.task_observations["end_recep_goal"]
         ] = end_recep_idx
->>>>>>> bd7ac84c
         semantic = self.one_hot_encoding[torch.from_numpy(semantic).to(self.device)]
         obs_preprocessed = torch.cat([rgb, depth, semantic], dim=-1).unsqueeze(0)
         obs_preprocessed = obs_preprocessed.permute(0, 3, 1, 2)
@@ -378,14 +372,7 @@
         ):
             if self.verbose:
                 print("object goal =", obs.task_observations["object_goal"])
-<<<<<<< HEAD
-            object_goal_category = torch.tensor(
-                # obs.task_observations["object_goal"]
-                1
-            ).unsqueeze(0)
-=======
             object_goal_category = torch.tensor(obj_goal_idx).unsqueeze(0)
->>>>>>> bd7ac84c
         start_recep_goal_category = None
         if (
             "start_recep_goal" in obs.task_observations
@@ -393,28 +380,14 @@
         ):
             if self.verbose:
                 print("start_recep goal =", obs.task_observations["start_recep_goal"])
-<<<<<<< HEAD
-            start_recep_goal_category = torch.tensor(
-                # obs.task_observations["start_recep_goal"]
-                2
-            ).unsqueeze(0)
-=======
             start_recep_goal_category = torch.tensor(start_recep_idx).unsqueeze(0)
->>>>>>> bd7ac84c
         if (
             "end_recep_goal" in obs.task_observations
             and obs.task_observations["end_recep_goal"] is not None
         ):
             if self.verbose:
                 print("end_recep goal =", obs.task_observations["end_recep_goal"])
-<<<<<<< HEAD
-            end_recep_goal_category = torch.tensor(
-                # obs.task_observations["end_recep_goal"]
-                3
-            ).unsqueeze(0)
-=======
             end_recep_goal_category = torch.tensor(end_recep_idx).unsqueeze(0)
->>>>>>> bd7ac84c
         goal_name = [obs.task_observations["goal_name"]]
 
         camera_pose = obs.camera_pose
