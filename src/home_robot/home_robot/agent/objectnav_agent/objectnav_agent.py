--- conflicted
+++ resolved
@@ -43,7 +43,8 @@
             config.AGENT, "store_all_categories", False
         )
         if config.AGENT.panorama_start:
-            self.panorama_start_steps = int(360 / config.ENVIRONMENT.turn_angle)
+            self.panorama_start_steps = int(
+                360 / config.ENVIRONMENT.turn_angle)
         else:
             self.panorama_start_steps = 0
 
@@ -74,7 +75,8 @@
             self.device = torch.device(f"cuda:{self.device_id}")
             self._module = self._module.to(self.device)
             # Use DataParallel only as a wrapper to move model inputs to GPU
-            self.module = DataParallel(self._module, device_ids=[self.device_id])
+            self.module = DataParallel(
+                self._module, device_ids=[self.device_id])
 
         self.visualize = config.VISUALIZE or config.PRINT_IMAGES
         self.use_dilation_for_stg = config.AGENT.PLANNER.use_dilation_for_stg
@@ -88,7 +90,8 @@
             record_instance_ids=getattr(
                 config.AGENT.SEMANTIC_MAP, "record_instance_ids", False
             ),
-            max_instances=getattr(config.AGENT.SEMANTIC_MAP, "max_instances", 0),
+            max_instances=getattr(
+                config.AGENT.SEMANTIC_MAP, "max_instances", 0),
             evaluate_instance_tracking=getattr(
                 config.ENVIRONMENT, "evaluate_instance_tracking", False
             ),
@@ -239,7 +242,8 @@
         found_goal = found_goal.squeeze(1).cpu()
 
         for e in range(self.num_environments):
-            self.semantic_map.update_frontier_map(e, frontier_map[e][0].cpu().numpy())
+            self.semantic_map.update_frontier_map(
+                e, frontier_map[e][0].cpu().numpy())
             if found_goal[e] or self.timesteps_before_goal_update[e] == 0:
                 self.semantic_map.update_global_goal_for_env(e, goal_map[e])
                 if self.timesteps_before_goal_update[e] == 0:
@@ -248,11 +252,6 @@
             self.timesteps_before_goal_update[e] = (
                 self.timesteps_before_goal_update[e] - 1
             )
-<<<<<<< HEAD
-        
-=======
-
->>>>>>> f4134052
         if debug_frontier_map:
             import matplotlib.pyplot as plt
 
@@ -437,7 +436,8 @@
                 ] = end_recep_idx
         # print (semantic)
         # import pdb; pdb.set_trace()
-        semantic = self.one_hot_encoding[torch.from_numpy(semantic).to(self.device)]
+        semantic = self.one_hot_encoding[torch.from_numpy(
+            semantic).to(self.device)]
 
         obs_preprocessed = torch.cat([rgb, depth, semantic], dim=-1)
         if self.record_instance_ids:
@@ -453,7 +453,8 @@
                 np.vectorize(instance_id_to_idx.get)(instances)
             ).to(self.device)
             # create a one-hot encoding
-            instances = torch.eye(len(instance_ids), device=self.device)[instances]
+            instances = torch.eye(len(instance_ids), device=self.device)[
+                instances]
             obs_preprocessed = torch.cat([obs_preprocessed, instances], dim=-1)
 
         if self.evaluate_instance_tracking:
@@ -463,7 +464,8 @@
                 .long()
             )
             gt_instance_ids = self.one_hot_instance_encoding[gt_instance_ids]
-            obs_preprocessed = torch.cat([obs_preprocessed, gt_instance_ids], dim=-1)
+            obs_preprocessed = torch.cat(
+                [obs_preprocessed, gt_instance_ids], dim=-1)
 
         obs_preprocessed = obs_preprocessed.unsqueeze(0).permute(0, 3, 1, 2)
 
@@ -491,13 +493,15 @@
                     "start_recep goal =",
                     obs.task_observations["start_recep_goal"],
                 )
-            start_recep_goal_category = torch.tensor(start_recep_idx).unsqueeze(0)
+            start_recep_goal_category = torch.tensor(
+                start_recep_idx).unsqueeze(0)
         if (
             "end_recep_goal" in obs.task_observations
             and obs.task_observations["end_recep_goal"] is not None
         ):
             if self.verbose:
-                print("end_recep goal =", obs.task_observations["end_recep_goal"])
+                print("end_recep goal =",
+                      obs.task_observations["end_recep_goal"])
             end_recep_goal_category = torch.tensor(end_recep_idx).unsqueeze(0)
         if (
             "instance_id" in obs.task_observations
