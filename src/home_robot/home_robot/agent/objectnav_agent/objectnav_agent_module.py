# Copyright (c) Meta Platforms, Inc. and affiliates.
#
# This source code is licensed under the MIT license found in the
# LICENSE file in the root directory of this source tree.


from typing import Optional

import torch.nn as nn

from home_robot.mapping.semantic.categorical_2d_semantic_map_module import (
    Categorical2DSemanticMapModule,
)
from home_robot.mapping.semantic.instance_tracking_modules import InstanceMemory
from home_robot.navigation_policy.object_navigation.objectnav_frontier_exploration_policy import (
    ObjectNavFrontierExplorationPolicy,
)

# Do we need to visualize the frontier as we explore?
debug_frontier_map = False


class ObjectNavAgentModule(nn.Module):
    def __init__(self, config, instance_memory: Optional[InstanceMemory] = None):
        super().__init__()
        self.instance_memory = instance_memory
        self.semantic_map_module = Categorical2DSemanticMapModule(
            frame_height=config.ENVIRONMENT.frame_height,
            frame_width=config.ENVIRONMENT.frame_width,
            camera_height=config.ENVIRONMENT.camera_height,
            hfov=config.ENVIRONMENT.hfov,
            num_sem_categories=config.AGENT.SEMANTIC_MAP.num_sem_categories,
            map_size_cm=config.AGENT.SEMANTIC_MAP.map_size_cm,
            map_resolution=config.AGENT.SEMANTIC_MAP.map_resolution,
            vision_range=config.AGENT.SEMANTIC_MAP.vision_range,
            explored_radius=config.AGENT.SEMANTIC_MAP.explored_radius,
            been_close_to_radius=config.AGENT.SEMANTIC_MAP.been_close_to_radius,
            global_downscaling=config.AGENT.SEMANTIC_MAP.global_downscaling,
            du_scale=config.AGENT.SEMANTIC_MAP.du_scale,
            cat_pred_threshold=config.AGENT.SEMANTIC_MAP.cat_pred_threshold,
            exp_pred_threshold=config.AGENT.SEMANTIC_MAP.exp_pred_threshold,
            map_pred_threshold=config.AGENT.SEMANTIC_MAP.map_pred_threshold,
            must_explore_close=config.AGENT.SEMANTIC_MAP.must_explore_close,
            min_obs_height_cm=config.AGENT.SEMANTIC_MAP.min_obs_height_cm,
            dilate_obstacles=config.AGENT.SEMANTIC_MAP.dilate_obstacles,
            dilate_size=config.AGENT.SEMANTIC_MAP.dilate_size,
            dilate_iter=config.AGENT.SEMANTIC_MAP.dilate_iter,
            record_instance_ids=getattr(
                config.AGENT.SEMANTIC_MAP, "record_instance_ids", False
            ),
            instance_memory=instance_memory,
            max_instances=getattr(config.AGENT.SEMANTIC_MAP, "max_instances", 0),
            instance_association=getattr(
                config.AGENT.SEMANTIC_MAP, "instance_association", "map_overlap"
            ),
            evaluate_instance_tracking=getattr(
                config.ENVIRONMENT, "evaluate_instance_tracking", False
            ),
            exploration_type=config.AGENT.SEMANTIC_MAP.exploration_type,
            gaze_width=config.AGENT.SEMANTIC_MAP.gaze_width,
            gaze_distance=config.AGENT.SEMANTIC_MAP.gaze_distance,
        )
        self.policy = ObjectNavFrontierExplorationPolicy(
            exploration_strategy=config.AGENT.exploration_strategy,
<<<<<<< HEAD
            num_sem_categories=config.AGENT.SEMANTIC_MAP.num_sem_categories,
=======
            explored_area_dilation_radius=config.AGENT.PLANNER.explored_area_dilation_radius,
            explored_area_erosion_radius=config.AGENT.PLANNER.explored_area_erosion_radius,
>>>>>>> 397638a0
        )

    @property
    def goal_update_steps(self):
        return self.policy.goal_update_steps

    def forward(
        self,
        seq_obs,
        seq_pose_delta,
        seq_dones,
        seq_update_global,
        seq_camera_poses,
        init_local_map,
        init_global_map,
        init_local_pose,
        init_global_pose,
        init_lmb,
        init_origins,
        seq_object_goal_category=None,
        seq_start_recep_goal_category=None,
        seq_end_recep_goal_category=None,
        seq_instance_id=None,
        seq_nav_to_recep=None,
<<<<<<< HEAD
        semantic_max_val=None
=======
        seq_obstacle_locations=None,
        seq_free_locations=None,
>>>>>>> 397638a0
    ):
        """Update maps and poses with a sequence of observations, and predict
        high-level goals from map features.

        Arguments:
            seq_obs: sequence of frames containing (RGB, depth, semantic_segmentation, instance_segmentation)
             of shape (batch_size, sequence_length, 3 + 1 + num_sem_categories + 1),
             frame_height, frame_width)
            seq_pose_delta: sequence of delta in pose since last frame of shape
             (batch_size, sequence_length, 3)
            seq_dones: sequence of (batch_size, sequence_length) done flags that
             indicate episode restarts
            seq_update_global: sequence of (batch_size, sequence_length) binary
             flags that indicate whether to update the global map and pose
            seq_camera_poses: sequence of (batch_size, 4, 4) camera poses
            init_local_map: initial local map before any updates of shape
             (batch_size, 4 + num_sem_categories, M, M)
            init_global_map: initial global map before any updates of shape
             (batch_size, 4 + num_sem_categories, M * ds, M * ds)
            init_local_pose: initial local pose before any updates of shape
             (batch_size, 3)
            init_global_pose: initial global pose before any updates of shape
             (batch_size, 3)
            init_lmb: initial local map boundaries of shape (batch_size, 4)
            init_origins: initial local map origins of shape (batch_size, 3)
            seq_object_goal_category: sequence of object goal categories of shape
             (batch_size, sequence_length, 1)
            seq_start_recep_goal_category: sequence of start recep goal categories of shape
             (batch_size, sequence_length, 1)
            seq_end_recep_goal_category: sequence of end recep goal categories of shape
             (batch_size, sequence_length, 1)
            seq_nav_to_recep: sequence of binary digits indicating if navigation is to object or end receptacle of shape
             (batch_size, 1)
        Returns:
            seq_goal_map: sequence of binary maps encoding goal(s) of shape
             (batch_size, sequence_length, M, M)
            seq_found_goal: binary variables to denote whether we found the object
             goal category of shape (batch_size, sequence_length)
            final_local_map: final local map after all updates of shape
             (batch_size, 4 + num_sem_categories, M, M)
            final_global_map: final global map after all updates of shape
             (batch_size, 4 + num_sem_categories, M * ds, M * ds)
            seq_local_pose: sequence of local poses of shape
             (batch_size, sequence_length, 3)
            seq_global_pose: sequence of global poses of shape
             (batch_size, sequence_length, 3)
            seq_lmb: sequence of local map boundaries of shape
             (batch_size, sequence_length, 4)
            seq_origins: sequence of local map origins of shape
             (batch_size, sequence_length, 3)
        """
        # t0 = time.time()

        # Update map with observations and generate map features
        batch_size, sequence_length = seq_obs.shape[:2]
        (
            seq_map_features,
            final_local_map,
            final_global_map,
            seq_local_pose,
            seq_global_pose,
            seq_lmb,
            seq_origins,
        ) = self.semantic_map_module(
            seq_obs,
            seq_pose_delta,
            seq_dones,
            seq_update_global,
            seq_camera_poses,
            init_local_map,
            init_global_map,
            init_local_pose,
            init_global_pose,
            init_lmb,
            init_origins,
<<<<<<< HEAD
            semantic_max_val=semantic_max_val,
=======
            seq_obstacle_locations=seq_obstacle_locations,
            seq_free_locations=seq_free_locations,
>>>>>>> 397638a0
        )

        # t1 = time.time()
        # print(f"[Semantic mapping] Total time: {t1 - t0:.2f}")

        # Predict high-level goals from map features
        # batched across sequence length x num environments
        map_features = seq_map_features.flatten(0, 1)
        if seq_object_goal_category is not None:
            seq_object_goal_category = seq_object_goal_category.flatten(0, 1)
        if seq_start_recep_goal_category is not None:
            seq_start_recep_goal_category = seq_start_recep_goal_category.flatten(0, 1)
        if seq_end_recep_goal_category is not None:
            seq_end_recep_goal_category = seq_end_recep_goal_category.flatten(0, 1)
        if seq_instance_id is not None:
            seq_instance_id = seq_instance_id.flatten(0, 1)
        # Compute the goal map
        goal_map, found_goal = self.policy(
            map_features,
            seq_object_goal_category,
            seq_start_recep_goal_category,
            seq_end_recep_goal_category,
            seq_instance_id,
            seq_nav_to_recep,
        )
        seq_goal_map = goal_map.view(batch_size, sequence_length, *goal_map.shape[-2:])
        seq_found_goal = found_goal.view(batch_size, sequence_length)

        # Compute the frontier map here
        frontier_map = self.policy.get_frontier_map(map_features)
        seq_frontier_map = frontier_map.view(
            batch_size, sequence_length, *frontier_map.shape[-2:]
        )
        if debug_frontier_map:
            import matplotlib.pyplot as plt

            plt.subplot(121)
            plt.imshow(seq_frontier_map[0, 0].numpy())
            plt.subplot(122)
            plt.imshow(goal_map[0].numpy())
            plt.show()
            breakpoint()
        # t2 = time.time()
        # print(f"[Policy] Total time: {t2 - t1:.2f}")

        return (
            seq_goal_map,
            seq_found_goal,
            seq_frontier_map,
            final_local_map,
            final_global_map,
            seq_local_pose,
            seq_global_pose,
            seq_lmb,
            seq_origins,
        )<|MERGE_RESOLUTION|>--- conflicted
+++ resolved
@@ -49,7 +49,8 @@
                 config.AGENT.SEMANTIC_MAP, "record_instance_ids", False
             ),
             instance_memory=instance_memory,
-            max_instances=getattr(config.AGENT.SEMANTIC_MAP, "max_instances", 0),
+            max_instances=getattr(
+                config.AGENT.SEMANTIC_MAP, "max_instances", 0),
             instance_association=getattr(
                 config.AGENT.SEMANTIC_MAP, "instance_association", "map_overlap"
             ),
@@ -62,12 +63,9 @@
         )
         self.policy = ObjectNavFrontierExplorationPolicy(
             exploration_strategy=config.AGENT.exploration_strategy,
-<<<<<<< HEAD
             num_sem_categories=config.AGENT.SEMANTIC_MAP.num_sem_categories,
-=======
             explored_area_dilation_radius=config.AGENT.PLANNER.explored_area_dilation_radius,
             explored_area_erosion_radius=config.AGENT.PLANNER.explored_area_erosion_radius,
->>>>>>> 397638a0
         )
 
     @property
@@ -92,12 +90,9 @@
         seq_end_recep_goal_category=None,
         seq_instance_id=None,
         seq_nav_to_recep=None,
-<<<<<<< HEAD
-        semantic_max_val=None
-=======
+        semantic_max_val=None,
         seq_obstacle_locations=None,
         seq_free_locations=None,
->>>>>>> 397638a0
     ):
         """Update maps and poses with a sequence of observations, and predict
         high-level goals from map features.
@@ -173,12 +168,9 @@
             init_global_pose,
             init_lmb,
             init_origins,
-<<<<<<< HEAD
             semantic_max_val=semantic_max_val,
-=======
             seq_obstacle_locations=seq_obstacle_locations,
             seq_free_locations=seq_free_locations,
->>>>>>> 397638a0
         )
 
         # t1 = time.time()
@@ -190,9 +182,11 @@
         if seq_object_goal_category is not None:
             seq_object_goal_category = seq_object_goal_category.flatten(0, 1)
         if seq_start_recep_goal_category is not None:
-            seq_start_recep_goal_category = seq_start_recep_goal_category.flatten(0, 1)
+            seq_start_recep_goal_category = seq_start_recep_goal_category.flatten(
+                0, 1)
         if seq_end_recep_goal_category is not None:
-            seq_end_recep_goal_category = seq_end_recep_goal_category.flatten(0, 1)
+            seq_end_recep_goal_category = seq_end_recep_goal_category.flatten(
+                0, 1)
         if seq_instance_id is not None:
             seq_instance_id = seq_instance_id.flatten(0, 1)
         # Compute the goal map
@@ -204,7 +198,8 @@
             seq_instance_id,
             seq_nav_to_recep,
         )
-        seq_goal_map = goal_map.view(batch_size, sequence_length, *goal_map.shape[-2:])
+        seq_goal_map = goal_map.view(
+            batch_size, sequence_length, *goal_map.shape[-2:])
         seq_found_goal = found_goal.view(batch_size, sequence_length)
 
         # Compute the frontier map here
