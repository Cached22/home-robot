# Copyright (c) Meta Platforms, Inc. and affiliates.
#
# This source code is licensed under the MIT license found in the
# LICENSE file in the root directory of this source tree.
import os
from typing import Tuple

import numpy as np
import pybullet as pb
import trimesh.transformations as tra

import home_robot.utils.bullet as hrb
from home_robot.motion.pinocchio_ik_solver import PinocchioIKSolver, PositionIKOptimizer
from home_robot.motion.robot import Robot
from home_robot.utils.bullet import PybulletIKSolver
from home_robot.utils.pose import to_matrix

# Stretch stuff
DEFAULT_STRETCH_URDF = "assets/hab_stretch/urdf/stretch_dex_wrist_simplified.urdf"
# PLANNER_STRETCH_URDF =  'assets/hab_stretch/urdf/planner_stretch_dex_wrist_simplified.urdf'
PLANNER_STRETCH_URDF = "assets/hab_stretch/urdf/planner_calibrated.urdf"
MANIP_STRETCH_URDF = "assets/hab_stretch/urdf/planner_calibrated_manipulation_mode.urdf"

STRETCH_HOME_Q = np.array(
    [
        0,  # x
        0,  # y
        0,  # theta
        0.2,  # lift
        0.057,  # arm
        0.0,  # gripper rpy
        0.0,
        0.0,
        3.0,  # wrist,
        0.0,
        0.0,
    ]
)
STRETCH_PREGRASP_Q = np.array(
    [
        0,  # x
        0,  # y
        0,  # theta
        0.6,  # lift
        0.01,  # arm
        0.0,  # gripper rpy
        0.0,  # wrist roll
        -1.51,  # wrist pitch
        1.57,  # wrist yaw
        0.0,
        0.0,
    ]
)
STRETCH_NAVIGATION_Q = np.array(
    [
        0,  # x
        0,  # y
        0,  # theta
        0.5,  # lift
        0.01,  # arm
        0.0,  # gripper rpy
        0.0,  # wrist roll
        0.0,  # wrist pitch
        3.0,  # wrist yaw
        0.0,
        -np.pi / 4,
    ]
)
PIN_CONTROLLED_JOINTS = [
    "ignore",  # "base_x_joint",
    "joint_lift",
    "joint_arm_l0",
    "joint_arm_l1",
    "joint_arm_l2",
    "joint_arm_l3",
    "joint_wrist_yaw",
    "joint_wrist_pitch",
    "joint_wrist_roll",
]


# This is the gripper, and the distance in the gripper frame to where the fingers will roughly meet
STRETCH_GRASP_FRAME = "link_gripper_fingertip_center"  # "link_straight_gripper"
STRETCH_CAMERA_FRAME = "camera_color_optical_frame"
STRETCH_BASE_FRAME = "base_link"
# STRETCH_STANDOFF_DISTANCE = 0.235
# STRETCH_STANDOFF_WITH_MARGIN = 0.25
# Offset from a predicted grasp point to STRETCH_GRASP_FRAME
# STRETCH_GRASP_OFFSET = np.eye(4)
# STRETCH_GRASP_OFFSET[:3, 3] = np.array([0, 0, -1 * STRETCH_STANDOFF_DISTANCE])
# Offset from STRETCH_GRASP_FRAME to predicted grasp point
# STRETCH_TO_GRASP = np.eye(4)
# STRETCH_TO_GRASP[:3, 3] = np.array([0, 0, STRETCH_STANDOFF_DISTANCE])
STRETCH_GRIPPER_OPEN = 0.22
STRETCH_GRIPPER_CLOSE = -0.2
# STRETCH_GRIPPER_CLOSE = -0.5
STRETCH_HEAD_CAMERA_ROTATIONS = (
    3  # number of counterclockwise rotations for the head camera
)


class HelloStretchIdx:
    BASE_X = 0
    BASE_Y = 1
    BASE_THETA = 2
    LIFT = 3
    ARM = 4
    GRIPPER = 5
    WRIST_ROLL = 6
    WRIST_PITCH = 7
    WRIST_YAW = 8
    HEAD_PAN = 9
    HEAD_TILT = 10


class HelloStretchKinematics(Robot):
    """define motion planning structure for the robot"""

    # DEFAULT_BASE_HEIGHT = 0.09
    DEFAULT_BASE_HEIGHT = 0
    GRIPPER_OPEN = 0.6
    GRIPPER_CLOSED = -0.3

    default_step = np.array(
        [
            0.1,
            0.1,
            0.2,  # x y theta
            0.025,
            0.025,  # lift and arm
            0.3,  # gripper
            0.1,
            0.1,
            0.1,  # wrist rpy
            0.2,
            0.2,  # head
        ]
    )
    default_tols = np.array(
        [
            0.1,
            0.1,
            0.01,  # x y theta
            0.001,
            0.0025,  # lift and arm
            0.01,  # gripper
            0.01,
            0.01,
            0.01,  # wrist rpy
            10.0,
            10.0,  # head - TODO handle this better
        ]
    )
    # look_at_ee = np.array([-np.pi/2, -np.pi/8])
    look_at_ee = np.array([-np.pi / 2, -np.pi / 4])
    look_front = np.array([0.0, -np.pi / 4])
    look_ahead = np.array([0.0, 0.0])

    # For inverse kinematics mode
    # ee_link_name = "link_straight_gripper"
    ee_link_name = "link_gripper_fingertip_center"  # "link_straight_gripper"
    manip_mode_controlled_joints = [
        "ignore",  # "base_x_joint",  # TODO: temp...until I merge together my straight link with allowing base x motion
        "joint_lift",
        "joint_arm_l3",
        "joint_arm_l2",
        "joint_arm_l1",
        "joint_arm_l0",
        "joint_wrist_yaw",
        "joint_wrist_pitch",
        "joint_wrist_roll",
    ]
    manip_indices = [0, 3, 4, 5, 6, 7, 8, 9, 10]
    full_body_controlled_joints = [
        "base_x_joint",
        "base_y_joint",
        "base_theta_joint",
        "joint_lift",
        "joint_arm_l3",
        "joint_arm_l2",
        "joint_arm_l1",
        "joint_arm_l0",
        "joint_wrist_yaw",
        "joint_wrist_pitch",
        "joint_wrist_roll",
    ]

    def _create_ik_solvers(self, ik_type: str = "pybullet", visualize: bool = False):
        """Create ik solvers using pybullet or something else."""
        # You can set one of the visualize flags to true to debug IK issues
        # This is not exposed manually - only one though or it will fail
<<<<<<< HEAD
        self.ik_solver = PybulletIKSolver(
            self.full_body_urdf_path,
            self.ee_link_name,
            self.full_body_controlled_joints,
            visualize=False,
        )
        # You can set one of the visualize flags to true to debug IK issues
        if "pybullet" in ik_type:
=======
        if ik_type == "pybullet":
>>>>>>> 0c5f2947
            self.manip_ik_solver = PybulletIKSolver(
                self.manip_mode_urdf_path,
                self.ee_link_name,
                self.manip_mode_controlled_joints,
                visualize=False,
                joint_range=self.range[self.manip_indices],
            )
        elif "pinocchio" in ik_type:
            self.manip_ik_solver = PinocchioIKSolver(
                self.manip_mode_urdf_path,
                self.ee_link_name,
                self.manip_mode_controlled_joints,
            )
        else:
            raise ValueError(f"Unknown ik_type {ik_type}")

        if "optimize" in ik_type:
            self.manip_ik_solver = PositionIKOptimizer(
                ik_solver=self.manip_ik_solver,
                pos_error_tol=0.005,
                ori_error_range=np.array([0.0, 0.0, 0.2]),
            )

    def __init__(
        self,
        name: str = "robot",
        urdf_path: str = "",
        visualize: bool = False,
        root: str = ".",
        ik_type: str = "pybullet",
        joint_tolerance: float = 0.01,
    ):
        """Create the robot in bullet for things like kinematics; extract information"""

        self.joint_tol = joint_tolerance

        # urdf
        if not urdf_path:
            full_body_urdf = PLANNER_STRETCH_URDF
            manip_urdf = MANIP_STRETCH_URDF
        else:
            full_body_urdf = os.path.join(urdf_path, "planner_calibrated.urdf")
            manip_urdf = os.path.join(
                urdf_path, "planner_calibrated_manipulation_mode.urdf"
            )
        self.full_body_urdf_path = os.path.join(root, full_body_urdf)
        self.manip_mode_urdf_path = os.path.join(root, manip_urdf)
        super(HelloStretchKinematics, self).__init__(
            name, self.full_body_urdf_path, visualize
        )

        # DOF: 3 for ee roll/pitch/yaw
        #      1 for gripper
        #      1 for ee extension
        #      3 for base x/y/theta
        #      2 for head
        self.dof = 3 + 2 + 4 + 2
        self.base_height = self.DEFAULT_BASE_HEIGHT

        # ranges for joints
        self.range = np.zeros((self.dof, 2))

        # Create object reference
        self.set_pose = self.ref.set_pose
        self.set_joint_position = self.ref.set_joint_position

        self._update_joints()
        self._create_ik_solvers(ik_type=ik_type, visualize=visualize)
        self._ik_type = ik_type

    def set_head_config(self, q):
        # WARNING: this sets all configs
        bidxs = [HelloStretchIdx.HEAD_PAN, HelloStretchIdx.HEAD_TILT]
        bidxs = [self.joint_idx[b] for b in bidxs]
        if len(q) == self.dof:
            qidxs = bidxs
        elif len(q) == 2:
            qidxs = [0, 1]
        else:
            raise RuntimeError("unsupported number of head joints")

        for idx, qidx in zip(bidxs, qidxs):
            # Idx is the urdf joint index
            # qidx is the idx in the provided query
            qq = q[qidx]
            self.ref.set_joint_position(idx, qq)

    def sample_uniform(self, q0=None, pos=None, radius=2.0):
        """Sample random configurations to seed the ik planner"""
        q = (np.random.random(self.dof) * self._rngs) + self._mins
        q[HelloStretchIdx.BASE_THETA] = np.random.random() * np.pi * 2
        # Set the gripper state
        if q0 is not None:
            q[HelloStretchIdx.GRIPPER] = q0[HelloStretchIdx.GRIPPER]
        # Set the position to sample poses
        if pos is not None:
            x, y = pos[0], pos[1]
        elif q0 is not None:
            x = q0[HelloStretchIdx.BASE_X]
            y = q0[HelloStretchIdx.BASE_Y]
        else:
            x, y = None, None
        # Randomly sample
        if x is not None:
            theta = np.random.random() * 2 * np.pi
            dx = radius * np.cos(theta)
            dy = radius * np.sin(theta)
            q[HelloStretchIdx.BASE_X] = x + dx
            q[HelloStretchIdx.BASE_Y] = y + dy
        return q

    def config_open_gripper(self, q):
        q[HelloStretchIdx.GRIPPER] = self.range[HelloStretchIdx.GRIPPER][1]
        return q

    def config_close_gripper(self, q):
        q[HelloStretchIdx.GRIPPER] = self.range[HelloStretchIdx.GRIPPER][0]
        return q

    def _update_joints(self):
        """Get joint info from URDF or otherwise provide it"""
        self.joint_idx = [-1] * self.dof
        # Get the joint info we need from this
        joint_lift = self.ref.get_joint_info_by_name("joint_lift")
        self.range[:3, 0] = -float("Inf") * np.ones(3)
        self.range[:3, 1] = float("Inf") * np.ones(3)
        self.range[HelloStretchIdx.LIFT] = np.array(
            [
                joint_lift.lower_limit + self.joint_tol,
                joint_lift.upper_limit - self.joint_tol,
            ]
        )
        self.joint_idx[HelloStretchIdx.LIFT] = joint_lift.index
        joint_head_pan = self.ref.get_joint_info_by_name("joint_head_pan")
        self.range[HelloStretchIdx.HEAD_PAN] = np.array(
            [
                joint_head_pan.lower_limit + self.joint_tol,
                joint_head_pan.upper_limit - self.joint_tol,
            ]
        )
        self.joint_idx[HelloStretchIdx.HEAD_PAN] = joint_head_pan.index
        joint_head_tilt = self.ref.get_joint_info_by_name("joint_head_tilt")
        self.range[HelloStretchIdx.HEAD_TILT] = np.array(
            [joint_head_tilt.lower_limit, joint_head_tilt.upper_limit]
        )
        self.joint_idx[HelloStretchIdx.HEAD_TILT] = joint_head_tilt.index
        joint_wrist_yaw = self.ref.get_joint_info_by_name("joint_wrist_yaw")
        self.range[HelloStretchIdx.WRIST_YAW] = np.array(
            [
                joint_wrist_yaw.lower_limit + self.joint_tol,
                joint_wrist_yaw.upper_limit - self.joint_tol,
            ]
        )
        self.joint_idx[HelloStretchIdx.WRIST_YAW] = joint_wrist_yaw.index
        joint_wrist_roll = self.ref.get_joint_info_by_name("joint_wrist_roll")
        self.range[HelloStretchIdx.WRIST_ROLL] = np.array(
            [
                joint_wrist_roll.lower_limit + self.joint_tol,
                joint_wrist_roll.upper_limit - self.joint_tol,
            ]
        )
        self.joint_idx[HelloStretchIdx.WRIST_ROLL] = joint_wrist_roll.index
        joint_wrist_pitch = self.ref.get_joint_info_by_name("joint_wrist_pitch")
        self.range[HelloStretchIdx.WRIST_PITCH] = np.array(
            [
                joint_wrist_pitch.lower_limit + self.joint_tol,
                joint_wrist_pitch.upper_limit - self.joint_tol,
            ]
        )
        self.joint_idx[HelloStretchIdx.WRIST_PITCH] = joint_wrist_pitch.index

        # arm position
        # TODO: fix this so that it is not hard-coded any more
        self.range[HelloStretchIdx.ARM] = np.array([0.0, 0.5])
        self.arm_idx = []
        upper_limit = 0
        for i in range(4):
            joint = self.ref.get_joint_info_by_name("joint_arm_l%d" % i)
            self.arm_idx.append(joint.index)
            # TODO remove debug statement
            # print(i, joint.name, joint.lower_limit, joint.upper_limit)
            upper_limit += joint.upper_limit

        # TODO: gripper
        self.gripper_idx = []
        for i in ["right", "left"]:
            joint = self.ref.get_joint_info_by_name("joint_gripper_finger_%s" % i)
            self.gripper_idx.append(joint.index)
            print(i, joint.name, joint.lower_limit, joint.upper_limit)
            self.range[HelloStretchIdx.GRIPPER] = (
                np.array([joint.lower_limit, joint.upper_limit]) * 0.5
            )

        self._mins = self.range[:, 0]
        self._maxs = self.range[:, 1]
        self._rngs = self.range[:, 1] - self.range[:, 0]

    def get_backend(self):
        return self.backend

    def get_object(self) -> hrb.PbArticulatedObject:
        """return back-end reference to the Bullet object"""
        return self.ref

    def _set_joint_group(self, idxs, val):
        for idx in idxs:
            self.ref.set_joint_position(idx, val)

    def vanish(self):
        """get rid of the robot"""
        self.ref.set_pose([0, 0, 1000], [0, 0, 0, 1])

    def set_config(self, q):
        assert len(q) == self.dof
        x, y, theta = q[:3]
        # quaternion = pb.getQuaternionFromEuler((0, 0, theta))
        self.ref.set_pose((0, 0, self.base_height), [0, 0, 0, 1])
        # self.ref.set_pose((x, y, self.base_height), quaternion)
        self.ref.set_joint_position(0, x)
        self.ref.set_joint_position(1, y)
        self.ref.set_joint_position(2, theta)
        for idx, qq in zip(self.joint_idx, q):
            if idx < 0:
                continue
            self.ref.set_joint_position(idx, qq)
        # Finally set the arm and gripper as groups
        self._set_joint_group(self.arm_idx, q[HelloStretchIdx.ARM] / 4.0)
        self._set_joint_group(self.gripper_idx, q[HelloStretchIdx.GRIPPER])

    def plan_look_at(self, q0, xyz):
        """assume this is a relative xyz"""
        dx, dy = xyz[:2] - q0[:2]
        theta0 = q0[2]
        thetag = np.arctan2(dy, dx)
        action = np.zeros(self.dof)

        dist = np.abs(thetag - theta0)
        # Dumb check to see if we can get the rotation right
        if dist > np.pi:
            thetag -= np.pi / 2
            dist = np.abs(thetag - theta0)
        # Getting the direction right here
        dirn = 1.0 if thetag > theta0 else -1.0
        action[2] = dist * dirn

        look_action = q0.copy()
        self.update_look_ahead(look_action)

        # Compute the angle
        head_height = 1.2
        distance = np.linalg.norm([dx, dy])

        look_action[HelloStretchIdx.HEAD_TILT] = -1 * np.arctan(
            (head_height - xyz[2]) / distance
        )

        return [action, look_action]

    def interpolate(self, q0, qg, step=None, xy_tol=0.05, theta_tol=0.01):
        """interpolate from initial to final configuration. for this robot we break it up into
        four stages:
        1) rotate to point towards final location
        2) drive to final location
        3) rotate to final orientation
        4) move everything else
        """
        if step is None:
            step = self.default_step
        qi = q0.copy()
        theta0 = q0[HelloStretchIdx.BASE_THETA]
        thetag = qg[HelloStretchIdx.BASE_THETA]
        xy0 = q0[[HelloStretchIdx.BASE_X, HelloStretchIdx.BASE_Y]]
        xyg = qg[[HelloStretchIdx.BASE_X, HelloStretchIdx.BASE_Y]]
        dist = np.linalg.norm(xy0 - xyg)
        if dist > xy_tol:
            dx, dy = xyg - xy0
            theta = np.arctan2(dy, dx)
            for qi, ai in self.interpolate_angle(
                qi, theta0, theta, step[HelloStretchIdx.BASE_THETA]
            ):
                yield qi, ai
            for qi, ai in self.interpolate_xy(
                qi, xy0, dist, step[HelloStretchIdx.BASE_X]
            ):
                yield qi, ai
        else:
            theta = theta0
        # update angle
        if np.abs(thetag - theta) > theta_tol:
            for qi, ai in self.interpolate_angle(
                qi, theta, thetag, step[HelloStretchIdx.BASE_THETA]
            ):
                yield qi, ai
        # Finally interpolate the whole joint space
        for qi, ai in self.interpolate_arm(qi, qg, step):
            yield qi, ai

    def get_link_pose(self, link_name, q=None):
        if q is not None:
            self.set_config(q)
        return self.ref.get_link_pose(link_name)

    def manip_fk(self, q: np.ndarray = None) -> Tuple[np.ndarray, np.ndarray]:
        """manipulator specific forward kinematics; uses separate URDF than the full-body fk() method"""
        assert q.shape == (self.dof,)
<<<<<<< HEAD
        pin_pose = self._ros_pose_to_pinocchio(q)
        if "optimize" in self._ik_type or self._ik_type == "pinocchio":
=======
        if self._ik_type == "pinocchio":
            pin_pose = self._ros_pose_to_pinocchio(q)
>>>>>>> 0c5f2947
            ee_pos, ee_quat = self.manip_ik_solver.compute_fk(pin_pose)
        elif self._ik_type == "pybullet":
            ee_pos, ee_quat = self.fk(q)
        return ee_pos.copy(), ee_quat.copy()

    def fk(self, q=None, as_matrix=False) -> Tuple[np.ndarray, np.ndarray]:
        """forward kinematics"""
        pose = None
        pose = self.get_link_pose(self.ee_link_name, q)
        if as_matrix:
            return to_matrix(*pose)
        return pose

    def update_head(self, qi: np.ndarray, look_at) -> np.ndarray:
        """move head based on look_at and return the joint-state"""
        qi[HelloStretchIdx.HEAD_PAN] = look_at[0]
        qi[HelloStretchIdx.HEAD_TILT] = look_at[1]
        return qi

    def update_gripper(self, qi, open=True):
        """update target state for gripper"""
        if open:
            qi[HelloStretchIdx.GRIPPER] = STRETCH_GRIPPER_OPEN
        else:
            qi[HelloStretchIdx.GRIPPER] = STRETCH_GRIPPER_CLOSE
        return qi

    def interpolate_xy(self, qi, xy0, dist, step=0.1):
        """just move forward with step to target distance"""
        # create a trajectory here
        x, y = xy0
        theta = qi[HelloStretchIdx.BASE_THETA]
        while dist > 0:
            qi = self.update_head(qi.copy(), self.look_front)
            ai = np.zeros(self.dof)
            if dist > step:
                dx = step
            else:
                dx = dist
            dist -= dx
            x += np.cos(theta) * dx
            y += np.sin(theta) * dx
            # x += np.sin(theta) * dx
            # y += np.cos(theta) * dx
            qi[HelloStretchIdx.BASE_X] = x
            qi[HelloStretchIdx.BASE_Y] = y
            ai[0] = dx
            yield qi, ai

    def _to_ik_format(self, q):
        qi = np.zeros(self.ik_solver.get_num_joints())
        qi[0] = q[HelloStretchIdx.BASE_X]
        qi[1] = q[HelloStretchIdx.BASE_Y]
        qi[2] = q[HelloStretchIdx.BASE_THETA]
        qi[3] = q[HelloStretchIdx.LIFT]
        # Next 4 are all arm joints
        arm_ext = q[HelloStretchIdx.ARM] / 4.0
        qi[4] = arm_ext
        qi[5] = arm_ext
        qi[6] = arm_ext
        qi[7] = arm_ext
        # Wrist joints
        qi[8] = q[HelloStretchIdx.WRIST_YAW]
        qi[9] = q[HelloStretchIdx.WRIST_PITCH]
        qi[10] = q[HelloStretchIdx.WRIST_ROLL]
        return qi

    def _to_manip_format(self, q):
        qi = np.zeros(self.manip_ik_solver.get_dof())
        qi[0] = q[HelloStretchIdx.BASE_X]
        qi[1] = q[HelloStretchIdx.LIFT]
        # Next 4 are all arm joints
        arm_ext = q[HelloStretchIdx.ARM] / 4.0
        qi[2] = arm_ext
        qi[3] = arm_ext
        qi[4] = arm_ext
        qi[5] = arm_ext
        # Wrist joints
        qi[6] = q[HelloStretchIdx.WRIST_YAW]
        qi[7] = q[HelloStretchIdx.WRIST_PITCH]
        qi[8] = q[HelloStretchIdx.WRIST_ROLL]
        return qi

    def _to_plan_format(self, q):
        qi = np.zeros(self.dof)
        qi[HelloStretchIdx.BASE_X] = q[0]
        qi[HelloStretchIdx.BASE_Y] = q[1]
        qi[HelloStretchIdx.BASE_THETA] = q[2]
        qi[HelloStretchIdx.LIFT] = q[3]
        # Arm is sum of the next four joints
        qi[HelloStretchIdx.ARM] = q[4] + q[5] + q[6] + q[7]
        qi[HelloStretchIdx.WRIST_YAW] = q[8]
        qi[HelloStretchIdx.WRIST_PITCH] = q[9]
        qi[HelloStretchIdx.WRIST_ROLL] = q[10]
        return qi

    def _from_manip_format(self, q_raw, q_init):
        # combine arm telescoping joints
        # This is sort of an action representation
        # Compute the actual robot conmfiguration
        q = q_init.copy()
        # Get the theta - we can then convert this over to see where the robot will end up
        q[HelloStretchIdx.BASE_X] = q_raw[0]
        # q[HelloStretchIdx.BASE_Y] += 0
        # No change to theta
        q[HelloStretchIdx.LIFT] = q_raw[1]
        q[HelloStretchIdx.ARM] = np.sum(q_raw[2:6])
        q[HelloStretchIdx.WRIST_ROLL] = q_raw[8]
        q[HelloStretchIdx.WRIST_PITCH] = q_raw[7]
        q[HelloStretchIdx.WRIST_YAW] = q_raw[6]
        return q

    def _pinocchio_pose_to_ros(self, joint_angles):
        raise NotImplementedError

    def _ros_pose_to_pinocchio(self, joint_angles):
        """utility to convert Stretch joint angle output to pinocchio joint pose format"""
        pin_compatible_joints = np.zeros(9)
        pin_compatible_joints[0] = joint_angles[HelloStretchIdx.BASE_X]
        pin_compatible_joints[1] = joint_angles[HelloStretchIdx.LIFT]
        pin_compatible_joints[2] = pin_compatible_joints[3] = pin_compatible_joints[
            4
        ] = pin_compatible_joints[5] = (joint_angles[HelloStretchIdx.ARM] / 4)
        pin_compatible_joints[6] = joint_angles[HelloStretchIdx.WRIST_YAW]
        pin_compatible_joints[7] = joint_angles[HelloStretchIdx.WRIST_PITCH]
        pin_compatible_joints[8] = joint_angles[HelloStretchIdx.WRIST_ROLL]
        return pin_compatible_joints

    def ik(self, pose, q0):
        pos, rot = pose
        se3 = pb.getMatrixFromQuaternion(rot)
        pose = np.eye(4)
        pose[:3, :3] = np.array(se3).reshape(3, 3)
        x, y, z = pos
        pose[:3, 3] = np.array([x, y, z - self.base_height])
        q = self.ik_solver.compute_ik(pose, self._to_ik_format(q0))
        if q is not None:
            return self._to_plan_format(q)
        else:
            return None

    def manip_ik(
        self,
        pose_query,
        q0=None,
        relative: bool = True,
        update_pb: bool = True,
        num_attempts: int = 1,
        verbose: bool = False,
    ):
        """IK in manipulation mode. Takes in a 4x4 pose_query matrix in se(3) and initial
        configuration of the robot.

        By default move relative. easier that way.
        """

        if q0 is not None:
            self._to_manip_format(q0)
            default_q = q0
        else:
            # q0 = STRETCH_HOME_Q
            default_q = STRETCH_HOME_Q
        # Perform IK
        # These should be relative to the robot's base
        if relative:
            pos, quat = pose_query
        else:
            # We need to compute this relative to the robot...
            # So how do we do that?
            # This logic currently in local hello robot client
            raise NotImplementedError()
<<<<<<< HEAD
        _q, success = self.manip_ik_solver.compute_ik(
            pos, quat, self._to_manip_format(q0)
        )
=======
        _q = self.manip_ik_solver.compute_ik(
            pos, quat, q0, num_attempts=num_attempts, verbose=verbose
        )
        if _q is None:
            return None
>>>>>>> 0c5f2947
        if self._ik_type == "pinocchio":
            _q = _q[0]
        q = self._from_manip_format(_q, default_q)
        self.set_config(q)
        return q

    def get_ee_pose(self, q=None):
        if q is not None:
            self.set_config(q)
        return self.ref.get_link_pose(STRETCH_GRASP_FRAME)

    def update_look_front(self, q):
        """look in front so we can see the floor"""
        return self.update_head(q, self.look_front)

    def update_look_ahead(self, q):
        """look straight ahead; cannot see terrain"""
        return self.update_head(q, self.look_ahead)

    def update_look_at_ee(self, q):
        """turn and look at ee area"""
        return self.update_head(q, self.look_at_ee)

    def interpolate_angle(self, qi, theta0, thetag, step=0.1):
        """just rotate to target angle"""
        if theta0 > thetag:
            thetag2 = thetag + 2 * np.pi
        else:
            thetag2 = thetag - 2 * np.pi
        dist1 = np.abs(thetag - theta0)
        dist2 = np.abs(thetag2 - theta0)
        # TODO remove debug code
        # print("....", qi)
        print("interp from", theta0, "to", thetag, "or maybe", thetag2)
        # print("dists =", dist1, dist2)
        if dist2 < dist1:
            dist = dist2
            thetag = thetag2
        else:
            dist = dist1
        # Dumb check to see if we can get the rotation right
        # if dist > np.pi:
        #    thetag -= np.pi/2
        #    dist = np.abs(thetag - theta0)
        # TODO remove debug code
        # print(" > interp from", theta0, "to", thetag)
        # Getting the direction right here
        dirn = 1.0 if thetag > theta0 else -1.0
        while dist > 0:
            qi = qi.copy()
            ai = np.zeros(self.dof)
            # TODO: we should handle look differently
            # qi = self.update_head(qi, self.look_front)
            if dist > step:
                dtheta = step
            else:
                dtheta = dist
            dist -= dtheta
            ai[2] = dirn * dtheta
            qi[HelloStretchIdx.BASE_THETA] += dirn * dtheta
            yield qi, ai

    def interpolate_arm(self, q0, qg, step=None):
        if step is None:
            step = self.default_step
        qi = q0
        while np.any(np.abs(qi - qg) > self.default_tols):
            qi = qi.copy()
            ai = qi.copy()
            ai[:3] = np.zeros(3)  # action does not move the base
            # TODO: we should handle look differently
            qi = self.update_head(qi.copy(), self.look_at_ee)
            dq = qg - qi
            dq = np.clip(dq, -1 * step, step)
            qi += dq
            qi = self.update_head(qi, self.look_at_ee)
            yield qi, ai

    def is_colliding(self, other):
        return self.ref.is_colliding(other)

    def extend_arm_to(self, q, arm):
        """
        Extend the arm by a certain amound
        Move the base as well to compensate.

        This is purely a helper function to make sure that we can find poses at which we can
        extend the arm in order to grasp.
        """
        a0 = q[HelloStretchIdx.ARM]
        a1 = arm
        q = q.copy()
        q[HelloStretchIdx.ARM] = a1
        theta = q[HelloStretchIdx.BASE_THETA] + np.pi / 2
        da = a1 - a0
        dx, dy = da * np.cos(theta), da * np.sin(theta)
        q[HelloStretchIdx.BASE_X] += dx
        q[HelloStretchIdx.BASE_Y] += dy
        return q

    def validate(self, q=None, ignored=[], distance=0.0, verbose=False):
        """
        Check collisions against different obstacles
        q = configuration to test
        ignored = other objects to NOT check against
        """
        self.set_config(q)
        # Check robot height
        if q[HelloStretchIdx.LIFT] >= 1.0:
            return False
        # Check links against obstacles
        for name, obj in self.backend.objects.items():
            if obj.id == self.ref.id:
                continue
            elif obj.id in ignored:
                continue
            elif self.ref.is_colliding(obj, distance=distance):
                if verbose:
                    print("colliding with", name)
                return False
        return True


if __name__ == "__main__":
    robot = HelloStretchKinematics()
    q0 = STRETCH_HOME_Q.copy()
    q1 = STRETCH_HOME_Q.copy()
    q0[2] = -1.18
    q1[2] = -1.1
    for state, action in robot.interpolate_angle(q0, q0[2], q1[2]):
        print(action)<|MERGE_RESOLUTION|>--- conflicted
+++ resolved
@@ -7,7 +7,6 @@
 
 import numpy as np
 import pybullet as pb
-import trimesh.transformations as tra
 
 import home_robot.utils.bullet as hrb
 from home_robot.motion.pinocchio_ik_solver import PinocchioIKSolver, PositionIKOptimizer
@@ -185,22 +184,28 @@
         "joint_wrist_roll",
     ]
 
-    def _create_ik_solvers(self, ik_type: str = "pybullet", visualize: bool = False):
+    def _create_ik_solvers(
+        self, ik_type: str = "pybullet", visualize: bool = False
+    ):  # TODO: spowers unused flag
         """Create ik solvers using pybullet or something else."""
         # You can set one of the visualize flags to true to debug IK issues
         # This is not exposed manually - only one though or it will fail
-<<<<<<< HEAD
         self.ik_solver = PybulletIKSolver(
             self.full_body_urdf_path,
             self.ee_link_name,
             self.full_body_controlled_joints,
             visualize=False,
         )
+
+        assert ik_type in [
+            "pybullet",
+            "pinocchio",
+            "pybullet_optimize",
+            "pinocchio_optimize",
+        ], f"Unknown ik type: {ik_type}"
+
         # You can set one of the visualize flags to true to debug IK issues
         if "pybullet" in ik_type:
-=======
-        if ik_type == "pybullet":
->>>>>>> 0c5f2947
             self.manip_ik_solver = PybulletIKSolver(
                 self.manip_mode_urdf_path,
                 self.ee_link_name,
@@ -506,16 +511,13 @@
     def manip_fk(self, q: np.ndarray = None) -> Tuple[np.ndarray, np.ndarray]:
         """manipulator specific forward kinematics; uses separate URDF than the full-body fk() method"""
         assert q.shape == (self.dof,)
-<<<<<<< HEAD
-        pin_pose = self._ros_pose_to_pinocchio(q)
+
         if "optimize" in self._ik_type or self._ik_type == "pinocchio":
-=======
-        if self._ik_type == "pinocchio":
             pin_pose = self._ros_pose_to_pinocchio(q)
->>>>>>> 0c5f2947
             ee_pos, ee_quat = self.manip_ik_solver.compute_fk(pin_pose)
         elif self._ik_type == "pybullet":
             ee_pos, ee_quat = self.fk(q)
+
         return ee_pos.copy(), ee_quat.copy()
 
     def fk(self, q=None, as_matrix=False) -> Tuple[np.ndarray, np.ndarray]:
@@ -684,17 +686,12 @@
             # So how do we do that?
             # This logic currently in local hello robot client
             raise NotImplementedError()
-<<<<<<< HEAD
+
         _q, success = self.manip_ik_solver.compute_ik(
-            pos, quat, self._to_manip_format(q0)
-        )
-=======
-        _q = self.manip_ik_solver.compute_ik(
             pos, quat, q0, num_attempts=num_attempts, verbose=verbose
         )
         if _q is None:
             return None
->>>>>>> 0c5f2947
         if self._ik_type == "pinocchio":
             _q = _q[0]
         q = self._from_manip_format(_q, default_q)
