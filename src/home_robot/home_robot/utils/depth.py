--- conflicted
+++ resolved
@@ -21,13 +21,8 @@
     Remove bad values from depth and set them to
     """
     depth = depth.reshape(-1)
-<<<<<<< HEAD
-    #depth[depth < min_val] = MIN_DEPTH_REPLACEMENT_VALUE
-    #depth[depth > max_val] = MAX_DEPTH_REPLACEMENT_VALUE
-=======
-    depth[depth < min_val] = MIN_DEPTH_REPLACEMENT_VALUE
-    depth[depth > max_val] = MAX_DEPTH_REPLACEMENT_VALUE
->>>>>>> bd7ac84c
+    # depth[depth < min_val] = MIN_DEPTH_REPLACEMENT_VALUE
+    # depth[depth > max_val] = MAX_DEPTH_REPLACEMENT_VALUE
     return depth
 
 
