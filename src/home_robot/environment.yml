--- conflicted
+++ resolved
@@ -6,12 +6,9 @@
   - python==3.8.* # Habitat supports <3.9
   - cmake
   - pybind11
-<<<<<<< HEAD
   - pytorch
   - pytorch3d
-=======
   - pytorch==1.13.*  # Compatibility with pytorch3d
->>>>>>> 78817a7e
   - torchvision
   - pinocchio
   - pip
