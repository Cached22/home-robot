# Copyright (c) Meta Platforms, Inc. and affiliates.
#
# This source code is licensed under the MIT license found in the
# LICENSE file in the root directory of this source tree.
from setuptools import find_packages, setup

install_requires = [
    "numpy<1.24",
    "scipy",
    "hydra-core",
    "yacs",
    "h5py",
    "pybullet",
    "pygifsicle",
<<<<<<< HEAD
    "numpy-quaternion",
    "pybind11-global",
    "sophuspy",
=======
    "open3d",
    "numpy-quaternion",
    "pybind11-global",
    "sophuspy",
    "trimesh",
    "pin==2.6.17",
    "torch_geometric",
    "torch_cluster",
    "torch_scatter",
>>>>>>> 6eebf7af
]

setup(
    name="home-robot",
    version="0.1.0",
    packages=find_packages(where="."),
    install_requires=install_requires,
    include_package_data=True,
)<|MERGE_RESOLUTION|>--- conflicted
+++ resolved
@@ -12,21 +12,12 @@
     "h5py",
     "pybullet",
     "pygifsicle",
-<<<<<<< HEAD
-    "numpy-quaternion",
-    "pybind11-global",
-    "sophuspy",
-=======
     "open3d",
-    "numpy-quaternion",
-    "pybind11-global",
-    "sophuspy",
     "trimesh",
     "pin==2.6.17",
     "torch_geometric",
     "torch_cluster",
     "torch_scatter",
->>>>>>> 6eebf7af
 ]
 
 setup(
