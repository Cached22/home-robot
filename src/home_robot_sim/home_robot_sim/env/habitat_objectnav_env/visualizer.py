--- conflicted
+++ resolved
@@ -41,7 +41,9 @@
     IMAGE_HEIGHT = Y2 + BOTTOM_PADDING
     IMAGE_WIDTH = THIRD_PERSON_X2 + LEFT_PADDING + 1000
 
+
 V = VIS_LAYOUT
+
 
 class Visualizer:
     """
@@ -210,10 +212,7 @@
         short_term_goal: np.ndarray = None,
         dilated_obstacle_map: np.ndarray = None,
         semantic_category_mapping: Optional[RearrangeDETICCategories] = None,
-<<<<<<< HEAD
         rl_obs_frame: Optional[np.ndarray] = None,
-=======
->>>>>>> bd7ac84c
         **kwargs,
     ):
         """Visualize frame input and semantic map.
@@ -246,7 +245,6 @@
             self.image_vis = self._init_vis_image(goal_name)
 
         image_vis = self.image_vis.copy()
-
 
         # if curr_skill is not None, place the skill name below the third person image
         if curr_skill is not None and curr_action is not None:
