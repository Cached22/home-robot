--- conflicted
+++ resolved
@@ -1,90 +1,19 @@
-## Table of contents
-   1. [Environment setup](#environment-setup)
-   2. [Dataset setup](#dataset-setup)
-   3. [Demo setup](#demo-setup)
-   4. [DETIC setup](#install-detic)
-   5. [Run!](#run)
+# Simulation backend for the Hello Stretch
 
-## Environment Setup
+- WIP
+- Contains a minimal, dummy simulation for (debugging & automated testing), to be replaced with Habitat simulation
+- Habitat simulation: wrapper around [habitat-sim](https://github.com/facebookresearch/habitat-sim), not yet implemented
+- Same interface as home_robot_hw
 
-On an Ubuntu machine with GPU:
-```
-conda env create -n home-robot --file=src/home_robot/environment.yml
-conda activate home-robot
+## Installation
 
-git clone https://github.com/facebookresearch/habitat-sim
-cd habitat-sim
-git checkout 7b99db753272079d609b88e00f24ca0ad0ef23aa # latest main forces Python > 3.9
-python -m pip install -r requirements.txt
-python setup.py install --headless --with-bullet
-# (if the above commands runs out of memory) 
-# python setup.py build_ext --parallel 8 install --headless
-cd ..
+After installing [home_robot](../home_robot):
 
-git clone --branch modular_nav_obj_on_rec https://github.com/facebookresearch/habitat-lab.git
-cd habitat-lab
-python -m pip install -e ./habitat-baselines
-cd habitat-lab
-python -m pip install -r requirements.txt
-python -m pip install -e .
-cd ../..
-
-python -m pip install "git+https://github.com/facebookresearch/pytorch3d.git"
-```
-
-On Mac:
-```
-conda create -n home-robot python=3.10 cmake
-conda activate home-robot
-
-conda install -y pytorch torchvision -c pytorch
-
-git clone https://github.com/facebookresearch/habitat-sim
-cd habitat-sim
-git checkout 7b99db753272079d609b88e00f24ca0ad0ef23aa # latest main forces Python > 3.9
-pip install -r requirements.txt
-python setup.py install --with-bullet
-cd ..
-<<<<<<< HEAD
-
-git clone --branch modular_nav_obj_on_rec https://github.com/facebookresearch/habitat-lab.git
-cd habitat-lab
-pip install -e habitat-baselines
-cd habitat-lab
-pip install -r requirements.txt
-# Not clear if this should have --all or just be a pip install .
-python setup.py develop
-cd ../..
-
-pip install natsort scikit-image scikit-fmm pandas trimesh scikit-learn
-conda install -c pytorch3d pytorch3d
-```
-
-## Dataset Setup
-
-### Scene dataset setup 
-
-```
-cd `HOME_ROBOT_ROOT/data/`
-# Download the scenes
-git clone https://huggingface.co/datasets/osmm/fpss --branch osmm
-# Download the objects and metadata
-git clone https://huggingface.co/datasets/osmm/objects
-```
-
-### Other instructions
-
-Rough notes; some things were missing for configuring a new environment:
-  - Download the objects into `HOME_ROBOT_ROOT/data`
-  - Download the urdf into `HOME_ROBOT_ROOT/data/robots/hab_stretch` - robot should be at `data/robots/hab_stretch/urdf/` - robot from [the FAIR distribution here in zip format](http://dl.fbaipublicfiles.com/habitat/robots/hab_stretch_v1.0.zip)
-
-
-### Episode dataset setup
-```
-
-cd `HOME_ROBOT_ROOT/data/`
-git clone https://huggingface.co/datasets/osmm/episodes
-```
+```sh
+# Install simulation deps
+mamba install -c conda-forge -c aihabitat habitat-sim withbullet
+git submodule update --init
+pip install -e src/third_party/habitat-lab  # NOTE: Habitat-lab@v0.2.2 only works in editable mode
 
 ## Demo setup
 
@@ -95,61 +24,6 @@
 
 Results are saved to `datadump/images/eval_floorplanner/`.
 
-=======
-
-git clone --branch modular_nav_obj_on_rec https://github.com/facebookresearch/habitat-lab.git
-cd habitat-lab
-pip install -e habitat-baselines
-cd habitat-lab
-pip install -r requirements.txt
-# Not clear if this should have --all or just be a pip install .
-python setup.py develop
-cd ../..
-
-pip install natsort scikit-image scikit-fmm pandas trimesh scikit-learn
-conda install -c pytorch3d pytorch3d
-```
-
-## Dataset Setup
-
-### Scene dataset setup 
-
-```
-cd `HOME_ROBOT_ROOT/data/`
-# Download the scenes
-git clone https://huggingface.co/datasets/osmm/fpss --branch osmm
-# Download the objects and metadata
-git clone https://huggingface.co/datasets/osmm/objects
-```
-
-### Download the Robot Model
-
-Download and unzip the robot model:
-```
-mkdir -p $HOME_ROBOT_ROOT/data/robots/hab_stretch
-cd $HOME_ROBOT_ROOT/data/robots/hab_stretch
-wget http://dl.fbaipublicfiles.com/habitat/robots/hab_stretch_v1.0.zip
-unzip hab_stretch_v1.0.zip
-```
-
-### Download the Episodes
-
-These describe where objects are and where the robot starts:
-```
-cd $HOME_ROBOT_ROOT/data/
-git clone https://huggingface.co/datasets/osmm/episodes
-```
-
-## Demo setup
-
-Run
-```
-python projects/habitat_ovmm/eval_vectorized.py
-```
-
-Results are saved to `datadump/images/eval_floorplanner/`.
-
->>>>>>> 2e862e0e
 ## Install Detic
 
 ```sh
