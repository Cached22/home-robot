--- conflicted
+++ resolved
@@ -651,35 +651,6 @@
       Use Fixed Frame: true
       Use rainbow: true
       Value: true
-<<<<<<< HEAD
-    - Alpha: 1
-      Autocompute Intensity Bounds: true
-      Autocompute Value Bounds:
-        Max Value: 10
-        Min Value: -10
-        Value: true
-      Axis: Z
-      Channel Name: intensity
-      Class: rviz/PointCloud2
-      Color: 255; 255; 255
-      Color Transformer: Intensity
-      Decay Time: 0
-      Enabled: true
-      Invert Rainbow: false
-      Max Color: 255; 255; 255
-      Min Color: 0; 0; 0
-      Name: Funmap Placement Target
-      Position Transformer: XYZ
-      Queue Size: 10
-      Selectable: true
-      Size (Pixels): 3
-      Size (m): 0.009999999776482582
-      Style: Flat Squares
-      Topic: /grasp_object/surface_placement_marker
-      Unreliable: false
-      Use Fixed Frame: true
-      Use rainbow: true
-=======
     - Class: rviz/Marker
       Enabled: true
       Marker Topic: /grasp_point/gtaxes_marker
@@ -687,7 +658,6 @@
       Namespaces:
         {}
       Queue Size: 100
->>>>>>> 711b8cd7
       Value: true
   Enabled: true
   Global Options:
@@ -717,11 +687,7 @@
   Views:
     Current:
       Class: rviz/XYOrbit
-<<<<<<< HEAD
-      Distance: 2.3940658569335938
-=======
       Distance: 6.522525310516357
->>>>>>> 711b8cd7
       Enable Stereo Rendering:
         Stereo Eye Separation: 0.05999999865889549
         Stereo Focal Distance: 1
@@ -729,29 +695,17 @@
         Value: false
       Field of View: 0.7853981852531433
       Focal Point:
-<<<<<<< HEAD
-        X: 0.11774143576622009
-        Y: 0.1551946997642517
-        Z: 1.7733232198224869e-06
-=======
         X: -0.19907218217849731
         Y: -0.989989697933197
         Z: 1.1772767720685806e-06
->>>>>>> 711b8cd7
       Focal Shape Fixed Size: true
       Focal Shape Size: 0.05000000074505806
       Invert Z Axis: false
       Name: Current View
       Near Clip Distance: 0.009999999776482582
-<<<<<<< HEAD
-      Pitch: 0.7547972798347473
-      Target Frame: <Fixed Frame>
-      Yaw: 2.260709762573242
-=======
       Pitch: 0.49979788064956665
       Target Frame: <Fixed Frame>
       Yaw: 0.6957184672355652
->>>>>>> 711b8cd7
     Saved: ~
 Window Geometry:
   Depth (aligned):
