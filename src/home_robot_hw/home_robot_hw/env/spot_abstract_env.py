from abc import abstractmethod
from typing import Any, Dict, Optional

import numpy as np
import torch
import transforms3d as t3d
from spot_rl.envs.semnav_env import SpotSemanticNavEnv
from spot_rl.utils.utils import (
    construct_config,
    get_default_parser,
    nav_target_from_waypoints,
)

from home_robot.core.abstract_env import Env
from home_robot.core.interfaces import Action, Observations

HAND_DEPTH_THRESHOLD = 6.0  # in meters
BASE_HEIGHT = 0.61  # in meters


def yaw_rotation_matrix_2D(yaw):
    cos_yaw = np.cos(yaw)
    sin_yaw = np.sin(yaw)
    rotation_matrix = np.array([[cos_yaw, -sin_yaw], [sin_yaw, cos_yaw]])
    return rotation_matrix


def yaw_rotation_matrix_3D(yaw):
    cos_yaw = np.cos(yaw)
    sin_yaw = np.sin(yaw)
    rotation_matrix = np.array(
        [
            [cos_yaw, -sin_yaw, 0],
            [sin_yaw, cos_yaw, 0],
            [0, 0, 1],
        ]
    )
    return rotation_matrix


def put_angle_in_interval(angle):
    angle = np.mod(angle, 2 * np.pi)
    if angle > np.pi:
        angle -= 2 * np.pi
    return angle


class SpotEnv(Env):
    def __init__(self, spot):
        config = construct_config()
        self.env = SpotSemanticNavEnv(config, spot)
        self.start_gps = None
        self.start_compass = None
        self.rot_compass = None

    def reset(self):
        self.env.reset()
        observations = self.env.get_observations()
        self.start_gps = observations["position"]
        self.start_compass = observations["yaw"]
        self.rot_compass = yaw_rotation_matrix_2D(-self.start_compass)

    @abstractmethod
    def apply_action(
        self,
        action: Action,
        info: Optional[Dict[str, Any]] = None,
        prev_obs: Optional[Observations] = None,
    ):
        pass

    def get_observation(self) -> Observations:
        """
        Preprocess Spot observation into home_robot.Observations schema.
        """
        obs = self.env.get_observations()

        # Normalize GPS
        relative_gps = obs["position"] - self.start_gps
        relative_gps = self.rot_compass @ relative_gps

        # Normalize compass
        relative_compass = np.array(
            [put_angle_in_interval(obs["yaw"] - self.start_compass)]
        )

        rgb = obs["hand_rgb"]

        # Preprocess depth
        depth = obs["hand_depth_raw"]
        depth = depth / 255 * HAND_DEPTH_THRESHOLD
        depth[depth > (HAND_DEPTH_THRESHOLD - 0.05)] = 0

        home_robot_obs = Observations(
            gps=relative_gps, compass=relative_compass, rgb=rgb, depth=depth
        )
        home_robot_obs.raw_obs = obs

        # Camera pose
        home_robot_obs.camera_pose = np.zeros((4, 4))
        home_robot_obs.camera_pose[:2, 3] = (
            obs["camera_position"][:2] + home_robot_obs.gps
        )
        home_robot_obs.camera_pose[2, 3] = obs["camera_position"][2] + BASE_HEIGHT
        rel_rot = t3d.quaternions.quat2mat(obs["camera_rotation"])
        abs_rot = yaw_rotation_matrix_3D(home_robot_obs.compass[0]) @ rel_rot
        home_robot_obs.camera_pose[:3, :3] = abs_rot

        relative_obs_locations = obs["obstacle_distances"][:, :2] - self.start_gps
        relative_obs_locations = (self.rot_compass @ relative_obs_locations.T).T[
            :, ::-1
        ]

        trusted_point = (
            np.linalg.norm(obs["obstacle_distances"][:, :2] - obs["position"], axis=-1)
            <= 1.5
        )
        # import pdb; pdb.set_trace()
<<<<<<< HEAD
        print('sum3',trusted_point.sum())
=======
        print('sum2',trusted_point.sum())
>>>>>>> 9ce31fb2

        obstacle_threshold = 0.01
        is_obstacle_mask = obs["obstacle_distances"][:, 2] <= obstacle_threshold
        is_free_mask = obs["obstacle_distances"][:, 2] > obstacle_threshold

        home_robot_obs.task_observations = {}
        home_robot_obs.task_observations["obstacle_locations"] = torch.from_numpy(
            relative_obs_locations[is_obstacle_mask & trusted_point]
        )

        home_robot_obs.task_observations["free_locations"] = torch.from_numpy(
            relative_obs_locations[is_free_mask & trusted_point]
        )
        return home_robot_obs

    @property
    @abstractmethod
    def episode_over(self) -> bool:
        pass

    @abstractmethod
    def get_episode_metrics(self) -> Dict:
        pass<|MERGE_RESOLUTION|>--- conflicted
+++ resolved
@@ -116,11 +116,6 @@
             <= 1.5
         )
         # import pdb; pdb.set_trace()
-<<<<<<< HEAD
-        print('sum3',trusted_point.sum())
-=======
-        print('sum2',trusted_point.sum())
->>>>>>> 9ce31fb2
 
         obstacle_threshold = 0.01
         is_obstacle_mask = obs["obstacle_distances"][:, 2] <= obstacle_threshold
