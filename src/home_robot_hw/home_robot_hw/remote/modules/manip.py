--- conflicted
+++ resolved
@@ -183,20 +183,11 @@
         quat: Optional[List[float]] = None,
         relative: bool = False,
         world_frame: bool = False,
-<<<<<<< HEAD
-        blocking: bool = True,
-        q0: Optional[np.ndarray] = None,
-    ):
-        """Command gripper to pose
-        Does not rotate base.
-        Cannot be used in navigation mode.
-=======
         initial_cfg: np.ndarray = None,
         debug: bool = False,
     ) -> Optional[np.ndarray]:
         """Solve inverse kinematics appropriately (or at least try to) and get the joint position
         that we will be moving to."""
->>>>>>> dc6d39fe
 
         pos_ee_curr, quat_ee_curr = self.get_ee_pose(world_frame=world_frame)
         if quat is None:
@@ -228,16 +219,11 @@
             print(f"Desired EE pose: pos={pos_ik_goal}; quat={quat_ik_goal}")
 
         # Perform IK
-<<<<<<< HEAD
-        q = self._robot_model.manip_ik((pos_ik_goal, quat_ik_goal), q0=q0)
-        joint_pos = self._extract_joint_pos(q)
-=======
         full_body_cfg = self._robot_model.manip_ik(
             (pos_ik_goal, quat_ik_goal), q0=initial_cfg
         )
         if full_body_cfg is None:
             return None
->>>>>>> dc6d39fe
 
         return full_body_cfg
 
