--- conflicted
+++ resolved
@@ -27,15 +27,10 @@
 
 # User interface
 chat: True
-<<<<<<< HEAD
 start_ui_server: False
 vlm_context_length: 20
- 
-=======
-start_ui_server: True
 limited_obs_publish_sleep: 0.5
 
->>>>>>> 368d0059
 # High level stuff
 name: "stretch_demo"
 # command: "pick up a bottle and put it on the chair"
