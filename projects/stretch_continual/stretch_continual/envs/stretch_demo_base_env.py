import math
import os
import tempfile
import time
from openai.embeddings_utils import get_embedding

import gym
import h5py
import numpy as np
from data_tools.image import img_from_bytes

from home_robot.motion.stretch import HelloStretchIdx

CAMERA_FAR_PLANE = 1  # m
CAMERA_SCALE_CONST = 10000
STRETCH_URDF_DIR = os.environ["STRETCH_URDF_DIR"]


class CacheContainer(object):
    """
    Spoof file-like object for when we want to cache the h5 information instead of re-loading it
    """

    def __init__(self, cached_data):
        self.cached_data = cached_data

    def __enter__(self):
        return self.cached_data

    def __exit__(self, *args):
        pass


class StretchDemoBaseEnv(gym.Env):
<<<<<<< HEAD
    NODE_INITIALIZED = False
    LANGUAGE_EMBEDDING_CACHE = {}
    
    def __init__(self, initialize_ros, include_context, language_commands=None, language_embedding_model=None):
=======
    # The URDFs provided with stretch_control do not support base_x_joint motion, so ignore that during IK for now
    MANIP_MODE_CONTROLLED_JOINTS = [
        "ignore",  # Originally base_x_joint
        "joint_lift",
        "joint_arm_l3",
        "joint_arm_l2",
        "joint_arm_l1",
        "joint_arm_l0",
        "joint_wrist_yaw",
        "joint_wrist_pitch",
        "joint_wrist_roll",
    ]

    # This EE link does not require any offsets or conversions to use --
    # it is located directly in the middle of the gripper
    EE_LINK_NAME = "link_gripper_fingertip_center"

    def __init__(self, initialize_ros, include_context):
>>>>>>> 40da112c
        super().__init__()
        self._urdf_path = STRETCH_URDF_DIR  # os.path.join(STRETCH_URDF_DIR, "planner_calibrated_manipulation_mode.urdf")  # TODO: pass in urdf path
        self._initialize_ros = initialize_ros  # TODO: remove?
        self._include_context = include_context
        self._trajectory_cache = {"linked_files": {}}

        self._language_embedding_model = language_embedding_model if language_embedding_model is not None else "text-embedding-ada-002" # TODO: clarify naming
        self._language_model = None
        self._language_tokenizer =  None

        if self._language_embedding_model == "clip":
            import clip
            self._language_model, _ = clip.load("ViT-B/32", device="cpu")
            self._language_tokenizer = clip.tokenize

        self._language_commands = None
        if language_commands is not None:
            self._language_commands = self._initialize_commands(language_commands, self._language_embedding_model, self._language_model, self._language_tokenizer)

    def _initialize_commands(cls, language_commands, embedding_model, model, tokenizer):
        language_embeddings = []
        for command in language_commands:
            if command not in cls.LANGUAGE_EMBEDDING_CACHE:
                if embedding_model == "clip":
                    cls.LANGUAGE_EMBEDDING_CACHE[command] = model.encode_text(tokenizer(command)).squeeze(0).detach().cpu().numpy()
                else:
                    cls.LANGUAGE_EMBEDDING_CACHE[command] = get_embedding(command, embedding_model)

            language_embeddings.append(cls.LANGUAGE_EMBEDDING_CACHE[command])
        #self._language_commands = [get_embedding(phrase, self._embedding_model) for phrase in language_commands] if language_commands is not None else None
        return language_embeddings
        
    def _recursive_listdir(self, directory):
        # From: https://stackoverflow.com/questions/19309667/recursive-os-listdir
        return [os.path.join(dp, f) for dp, dn, fn in os.walk(directory) for f in fn]

    def _recursively_load_h5py(self, trajectory_data):
        extracted_data = {}
        for traj_key, traj_value in trajectory_data.items():
            if isinstance(traj_value, h5py.Group):
                extracted_data[traj_key] = self._recursively_load_h5py(traj_value)
            else:
                extracted_data[traj_key] = np.array(traj_value)

        return extracted_data

    def load_all_h5_from_dir(
        self, directory, only_key_frames, temp_aggregation_file, cache
    ):
        """
        We may have multiple h5 files, each of which may have multiple trajectories. This method loads all the h5 files
        into an aggregated h5 via ExternalLink. If we're caching, we'll load it into a local dictionary, and spoof
        that as a file-like object, so we can use these loading methods interchangeably.
        """
        h5_id = 0
        output_path = temp_aggregation_file.name
        max_tries = 5

        if not cache or len(self._trajectory_cache["linked_files"]) == 0:
            for try_id in range(max_tries):
                try:
                    with h5py.File(output_path, "w") as output_file:
                        linked_files_group = output_file.create_group("linked_files")

                        for filename in self._recursive_listdir(directory):
                            # If we expect it, it should be there. If we don't, it should not
                            file_allowed = only_key_frames == ("key_frames" in filename)
                            if (
                                os.path.splitext(filename)[-1].lower() == ".h5"
                                and "aggregated" not in filename
                                and file_allowed
                            ):
                                file_path = os.path.join(directory, filename)
                                linked_files_group[f"file_{h5_id}"] = h5py.ExternalLink(
                                    filename=file_path, path=f""
                                )

                                if cache:
                                    with h5py.File(file_path, "r") as trajectory_file:
                                        self._trajectory_cache["linked_files"][
                                            f"file_{h5_id}"
                                        ] = self._recursively_load_h5py(
                                            trajectory_data=trajectory_file
                                        )

                                h5_id += 1

                    break
                except (BlockingIOError, OSError) as e:
                    if try_id == max_tries - 1:
                        print(
                            f"Failed to open or read {output_path} with error {e} after {max_tries} attempts."
                        )
                        raise e

                    print(
                        f"Failing to open or read {output_path} with error {e}. Retrying..."
                    )

        if cache:
            demo_data = CacheContainer(self._trajectory_cache)
        else:
            demo_data = h5py.File(output_path, "r")

        return demo_data

    def randomly_select_traj_from_dir(self, directory, only_key_frames, cache):
        max_tries = 25

        for try_id in range(max_tries):
            try:
                with tempfile.NamedTemporaryFile(
                    dir=directory
                ) as temp_aggregation_file:
                    with self.load_all_h5_from_dir(
                        directory, only_key_frames, temp_aggregation_file, cache=False  # TODO: testing why I'm running out of RAM
                    ) as h5_file:
                        aggregated_h5 = h5_file["linked_files"]
                        traj_counts = [
                            (file_key, len(item.keys()))
                            if item is not None
                            else (None, 0)
                            for file_key, item in aggregated_h5.items()
                        ]
                        total_trajs = np.array(
                            [count[1] for count in traj_counts]
                        ).sum()
                        traj_id = np.random.randint(total_trajs)
                        curr_id = 0
                        traj = None

                        for file_id, count in traj_counts:
                            # If this file contains our selected trajectory (i.e. it's within the count for this file), grab it
                            if curr_id + count > traj_id:
                                traj = aggregated_h5[file_id][f"{traj_id - curr_id}"]
                                break

                            curr_id += count

                break
            except (BlockingIOError, OSError, KeyError) as e:
                time.sleep(0.1)

                if try_id == max_tries - 1:
                    print(f"Ran out of re-attempts to load the h5.")
                    raise e

        return traj

    def gripper_fk(self, model, pose):
        ee_pos, ee_rot = model.manip_fk(pose)
        return ee_pos, ee_rot

    def gripper_ik(self, model, pos, rot, current_joints):
        ros_pose = model.manip_ik((pos, rot), q0=current_joints)

        # Prevent full rotations of the wrist...
        raw_roll = ros_pose[HelloStretchIdx.WRIST_ROLL]
        positive_roll = raw_roll % (2 * np.pi)
        negative_roll = positive_roll - (2 * np.pi)
        current_roll = current_joints[HelloStretchIdx.WRIST_ROLL]

        if np.abs(current_roll - positive_roll) < np.abs(current_roll - negative_roll):
            ros_pose[HelloStretchIdx.WRIST_ROLL] = positive_roll
        else:
            ros_pose[HelloStretchIdx.WRIST_ROLL] = negative_roll

        return ros_pose

    def construct_observation(
        self,
        image,
        depth,
        pose,
        color_camera_info,
        depth_camera_info,  # Intentionally unused, to make it clearer how to pass this information if desired
        camera_pose,
        camera_info_in_state,
        model,
        context_observation=None,
    ):
        """
        Expects {color, depth}_camera_info to be a dict of D (5,), K (3x3), R (3x3), P (3x4)
        Expects camera_pose to be shape (1, 4, 4)
        """
        # The ee pose from fk doesn't include the offset to the gripper properly -- include it
        ee_pos, ee_rot = self.gripper_fk(model, pose)

        gripper_pose = pose[HelloStretchIdx.GRIPPER]
        adjusted_pose = np.concatenate(
<<<<<<< HEAD
            (ee_pos, ee_rot, np.array([gripper_pose, 0])), axis=-1
=======
            (ee_pos, ee_rot, np.array([gripper_pose, 0])), axis=-1  # TODO: remove the 0
>>>>>>> 40da112c
        )

        # Just passing color camera info along for now, assuming depth is consistent
        if camera_info_in_state:
            color_camera_state = np.concatenate(
                (
                    color_camera_info["D"],
                    color_camera_info["K"].flatten(),
                    color_camera_info["R"].flatten(),
                    color_camera_info["P"].flatten(),
                )
            )
            camera_pose = camera_pose.flatten()
            adjusted_pose = np.concatenate(
                (adjusted_pose, color_camera_state, camera_pose)
            )

        if self._language_commands is not None:
            random_language_embedding = self._language_commands[np.random.randint(len(self._language_commands))]
            adjusted_pose = np.concatenate((adjusted_pose, random_language_embedding), axis=-1)
            
        depth = np.clip(depth, a_min=None, a_max=CAMERA_FAR_PLANE * CAMERA_SCALE_CONST)
        depth_scale = 2**8 / (
            CAMERA_SCALE_CONST * CAMERA_FAR_PLANE
        )  # Rescale to get the most we can out of our bits
        depth = depth * depth_scale

        # Convert from uint16 to uint8 (2**8/2**16 = 1/2**8)
        combined_image = np.concatenate(
            (image, np.expand_dims(depth, axis=-1)), axis=-1
        ).astype(np.uint8)

        if context_observation is not None:
            combined_image = np.concatenate(
                (context_observation["image"], combined_image), axis=-1
            )
            adjusted_pose = np.concatenate(
                (context_observation["state_vector"], adjusted_pose), axis=-1
            )

        return {"image": combined_image, "state_vector": adjusted_pose}

    def get_stretch_obs_and_action_space(self, camera_info_in_state):
        channels = 4
<<<<<<< HEAD
        state_size = 9
=======
        state_size = 9  # TODO: should be 8...keeping for now so I can keep using my trained model
>>>>>>> 40da112c
        state_size += 51 if camera_info_in_state else 0

        if self._language_embedding_model is not None:
            if self._language_embedding_model == "clip":
                state_size += 512
            else:
                state_size += 1536

        action_size = 9  # 3 pos, 4 quat, 1 gripper, 1 completion fraction

        if self._include_context:
            channels *= 2
            state_size *= 2

        # Note, low and high for state_vector and action_space likely to be inaccurate...not currently used by USIP
        observation_space = gym.spaces.Dict(
            {
                "image": gym.spaces.Box(
                    low=0, high=255, shape=(640, 480, channels), dtype=np.uint8
                ),
                "state_vector": gym.spaces.Box(low=-1, high=1, shape=(state_size,)),
            }
        )
        action_space = gym.spaces.Box(low=-math.pi, high=math.pi, shape=(action_size,))
        return observation_space, action_space

    def construct_camera_data_from_robot(self, robot):
        color_camera_info = {
            "D": robot.rgb_cam.D,
            "K": robot.rgb_cam.K,
            "R": robot.rgb_cam.R,
            "P": robot.rgb_cam.P,
        }
        depth_camera_info = {
            "D": robot.dpt_cam.D,
            "K": robot.dpt_cam.K,
            "R": robot.dpt_cam.R,
            "P": robot.dpt_cam.P,
        }
        camera_pose = robot.camera_pose.matrix()
        return color_camera_info, depth_camera_info, camera_pose

    def get_images_from_robot(self, robot):
        rgb = robot.rgb_cam.get()
        depth = robot.dpt_cam.get()
        robot.dpt_cam.far_val = CAMERA_FAR_PLANE
        robot.dpt_cam.near_val = 0.0
        depth = robot.dpt_cam.fix_depth(depth)
        depth = (depth * CAMERA_SCALE_CONST).astype(
            np.uint16
        )  # CAMERA_SCALE_CONST consistent with recorder
        return rgb, depth

    def get_numpy_image(self, h5_image):
        image = img_from_bytes(np.array(h5_image))
        return image<|MERGE_RESOLUTION|>--- conflicted
+++ resolved
@@ -2,12 +2,12 @@
 import os
 import tempfile
 import time
-from openai.embeddings_utils import get_embedding
 
 import gym
 import h5py
 import numpy as np
 from data_tools.image import img_from_bytes
+from openai.embeddings_utils import get_embedding
 
 from home_robot.motion.stretch import HelloStretchIdx
 
@@ -32,12 +32,7 @@
 
 
 class StretchDemoBaseEnv(gym.Env):
-<<<<<<< HEAD
-    NODE_INITIALIZED = False
-    LANGUAGE_EMBEDDING_CACHE = {}
-    
-    def __init__(self, initialize_ros, include_context, language_commands=None, language_embedding_model=None):
-=======
+
     # The URDFs provided with stretch_control do not support base_x_joint motion, so ignore that during IK for now
     MANIP_MODE_CONTROLLED_JOINTS = [
         "ignore",  # Originally base_x_joint
@@ -54,41 +49,65 @@
     # This EE link does not require any offsets or conversions to use --
     # it is located directly in the middle of the gripper
     EE_LINK_NAME = "link_gripper_fingertip_center"
-
-    def __init__(self, initialize_ros, include_context):
->>>>>>> 40da112c
+    LANGUAGE_EMBEDDING_CACHE = {}
+
+    def __init__(
+        self,
+        initialize_ros,
+        include_context,
+        language_commands=None,
+        language_embedding_model=None,
+    ):
         super().__init__()
         self._urdf_path = STRETCH_URDF_DIR  # os.path.join(STRETCH_URDF_DIR, "planner_calibrated_manipulation_mode.urdf")  # TODO: pass in urdf path
         self._initialize_ros = initialize_ros  # TODO: remove?
         self._include_context = include_context
         self._trajectory_cache = {"linked_files": {}}
 
-        self._language_embedding_model = language_embedding_model if language_embedding_model is not None else "text-embedding-ada-002" # TODO: clarify naming
+        self._language_embedding_model = (
+            language_embedding_model
+            if language_embedding_model is not None
+            else "text-embedding-ada-002"
+        )  # TODO: clarify naming
         self._language_model = None
-        self._language_tokenizer =  None
+        self._language_tokenizer = None
 
         if self._language_embedding_model == "clip":
             import clip
+
             self._language_model, _ = clip.load("ViT-B/32", device="cpu")
             self._language_tokenizer = clip.tokenize
 
         self._language_commands = None
         if language_commands is not None:
-            self._language_commands = self._initialize_commands(language_commands, self._language_embedding_model, self._language_model, self._language_tokenizer)
+            self._language_commands = self._initialize_commands(
+                language_commands,
+                self._language_embedding_model,
+                self._language_model,
+                self._language_tokenizer,
+            )
 
     def _initialize_commands(cls, language_commands, embedding_model, model, tokenizer):
         language_embeddings = []
         for command in language_commands:
             if command not in cls.LANGUAGE_EMBEDDING_CACHE:
                 if embedding_model == "clip":
-                    cls.LANGUAGE_EMBEDDING_CACHE[command] = model.encode_text(tokenizer(command)).squeeze(0).detach().cpu().numpy()
+                    cls.LANGUAGE_EMBEDDING_CACHE[command] = (
+                        model.encode_text(tokenizer(command))
+                        .squeeze(0)
+                        .detach()
+                        .cpu()
+                        .numpy()
+                    )
                 else:
-                    cls.LANGUAGE_EMBEDDING_CACHE[command] = get_embedding(command, embedding_model)
+                    cls.LANGUAGE_EMBEDDING_CACHE[command] = get_embedding(
+                        command, embedding_model
+                    )
 
             language_embeddings.append(cls.LANGUAGE_EMBEDDING_CACHE[command])
-        #self._language_commands = [get_embedding(phrase, self._embedding_model) for phrase in language_commands] if language_commands is not None else None
+        # self._language_commands = [get_embedding(phrase, self._embedding_model) for phrase in language_commands] if language_commands is not None else None
         return language_embeddings
-        
+
     def _recursive_listdir(self, directory):
         # From: https://stackoverflow.com/questions/19309667/recursive-os-listdir
         return [os.path.join(dp, f) for dp, dn, fn in os.walk(directory) for f in fn]
@@ -172,7 +191,10 @@
                     dir=directory
                 ) as temp_aggregation_file:
                     with self.load_all_h5_from_dir(
-                        directory, only_key_frames, temp_aggregation_file, cache=False  # TODO: testing why I'm running out of RAM
+                        directory,
+                        only_key_frames,
+                        temp_aggregation_file,
+                        cache=False,  # TODO: testing why I'm running out of RAM
                     ) as h5_file:
                         aggregated_h5 = h5_file["linked_files"]
                         traj_counts = [
@@ -247,11 +269,7 @@
 
         gripper_pose = pose[HelloStretchIdx.GRIPPER]
         adjusted_pose = np.concatenate(
-<<<<<<< HEAD
-            (ee_pos, ee_rot, np.array([gripper_pose, 0])), axis=-1
-=======
             (ee_pos, ee_rot, np.array([gripper_pose, 0])), axis=-1  # TODO: remove the 0
->>>>>>> 40da112c
         )
 
         # Just passing color camera info along for now, assuming depth is consistent
@@ -270,9 +288,13 @@
             )
 
         if self._language_commands is not None:
-            random_language_embedding = self._language_commands[np.random.randint(len(self._language_commands))]
-            adjusted_pose = np.concatenate((adjusted_pose, random_language_embedding), axis=-1)
-            
+            random_language_embedding = self._language_commands[
+                np.random.randint(len(self._language_commands))
+            ]
+            adjusted_pose = np.concatenate(
+                (adjusted_pose, random_language_embedding), axis=-1
+            )
+
         depth = np.clip(depth, a_min=None, a_max=CAMERA_FAR_PLANE * CAMERA_SCALE_CONST)
         depth_scale = 2**8 / (
             CAMERA_SCALE_CONST * CAMERA_FAR_PLANE
@@ -296,11 +318,7 @@
 
     def get_stretch_obs_and_action_space(self, camera_info_in_state):
         channels = 4
-<<<<<<< HEAD
-        state_size = 9
-=======
         state_size = 9  # TODO: should be 8...keeping for now so I can keep using my trained model
->>>>>>> 40da112c
         state_size += 51 if camera_info_in_state else 0
 
         if self._language_embedding_model is not None:
