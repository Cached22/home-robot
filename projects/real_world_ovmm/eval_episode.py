#!/usr/bin/env python
<<<<<<< HEAD
=======
# Copyright (c) Meta Platforms, Inc. and affiliates.
#
# This source code is licensed under the MIT license found in the
# LICENSE file in the root directory of this source tree.


>>>>>>> f4134052
from datetime import datetime
from typing import Optional, Tuple

import click
import rospy
import copy
from home_robot.agent.ovmm_agent.vlm_agent import VLMAgent
from home_robot.agent.ovmm_agent.ovmm_agent import OpenVocabManipAgent
from home_robot.motion.stretch import STRETCH_HOME_Q
from home_robot_hw.env.stretch_pick_and_place_env import StretchPickandPlaceEnv
from home_robot_hw.utils.config import load_config
import numpy as np

@click.command()
@click.option("--test-pick", default=False, is_flag=True)
@click.option("--test-gaze", default=False, is_flag=True)
@click.option("--test-place", default=False, is_flag=True)
@click.option("--skip-gaze", default=True, is_flag=True)
@click.option("--reset-nav", default=False, is_flag=True)
@click.option("--dry-run", default=False, is_flag=True)
@click.option("--pick-object", default="cup")
@click.option("--start-recep", default="table")
@click.option("--goal-recep", default="chair")
@click.option(
    "--cat-map-file", default="projects/real_world_ovmm/configs/example_cat_map.json"
)
@click.option("--max-num-steps", default=200)
@click.option("--visualize-maps", default=False, is_flag=True)
@click.option("--visualize-grasping", default=False, is_flag=True)
@click.option(
    "--debug",
    default=False,
    is_flag=True,
    help="Add pauses for debugging manipulation behavior.",
)
def main(
    test_pick=False,
    reset_nav=False,
    pick_object="cup",
    start_recep="table",
    goal_recep="chair",
    dry_run=False,
    visualize_maps=False,
    visualize_grasping=False,
    test_place=False,
    cat_map_file=None,
    max_num_steps=200,
    config_path="projects/real_world_ovmm/configs/agent/eval.yaml",
    **kwargs,
):
    print("- Starting ROS node")
    rospy.init_node("eval_episode_stretch_objectnav")

    print("- Loading configuration")
    config = load_config(config_path=config_path, visualize=visualize_maps, **kwargs)

    print("- Creating environment")
    env = StretchPickandPlaceEnv(
        config=config,
        test_grasping=test_pick,
        dry_run=dry_run,
        cat_map_file=cat_map_file,
        visualize_grasping=visualize_grasping,
    )

    print("- Creating agent")
    # agent = OpenVocabManipAgent(config=config)
    agent = VLMAgent(config=config)
    # explore_agent = VLMExplorationAgent(config=config)
    robot = env.get_robot()
    if reset_nav:
        print("- Sending the robot to [0, 0, 0]")
        # Send it back to origin position to make testing a bit easier
        robot.nav.navigate_to([0, 0, 0])

    agent.reset()
<<<<<<< HEAD
    # explore_agent.reset()
    print ("Agent(s) has been reset")
    if hasattr(agent, "planner"):
        now = datetime.now()
        agent.planner.set_vis_dir("real_world", now.strftime("%Y_%m_%d_%H_%M_%S"))
    env.reset(start_recep, pick_object, goal_recep, set_goal=True)
    print ("Env has been reset")

    while True:
        t = 0
        agent.reset()
        env.reset(start_recep, pick_object, goal_recep, set_goal=True)
        robot.switch_to_navigation_mode()
        task = input("what you want me to do: ")
        # task = "find a cup please"
        agent.set_task(task)
=======
    if hasattr(agent, "planner"):
        now = datetime.now()
        agent.planner.set_vis_dir("real_world", now.strftime("%Y_%m_%d_%H_%M_%S"))
    env.reset(start_recep, pick_object, goal_recep)
>>>>>>> f4134052

        while not env.episode_over and not rospy.is_shutdown():
            t += 1
            print("STEP =", t)
            obs = env.get_observation()   
            action, info, obs, is_finished = agent.act(obs)
            if is_finished:
                break
            done = env.apply_action(action, info=info, prev_obs=obs)

            if done:
                print("Done.")
                break
            elif t >= max_num_steps:
                print("Reached maximum step limit.")
                break

    # print("Metrics:", env.get_episode_metrics())

if __name__ == "__main__":
    print("---- Starting real-world evaluation ----")
    main()
    print("==================================")
    print("Done real world evaluation.")<|MERGE_RESOLUTION|>--- conflicted
+++ resolved
@@ -1,13 +1,10 @@
 #!/usr/bin/env python
-<<<<<<< HEAD
-=======
 # Copyright (c) Meta Platforms, Inc. and affiliates.
 #
 # This source code is licensed under the MIT license found in the
 # LICENSE file in the root directory of this source tree.
 
 
->>>>>>> f4134052
 from datetime import datetime
 from typing import Optional, Tuple
 
@@ -20,6 +17,7 @@
 from home_robot_hw.env.stretch_pick_and_place_env import StretchPickandPlaceEnv
 from home_robot_hw.utils.config import load_config
 import numpy as np
+
 
 @click.command()
 @click.option("--test-pick", default=False, is_flag=True)
@@ -62,7 +60,8 @@
     rospy.init_node("eval_episode_stretch_objectnav")
 
     print("- Loading configuration")
-    config = load_config(config_path=config_path, visualize=visualize_maps, **kwargs)
+    config = load_config(config_path=config_path,
+                         visualize=visualize_maps, **kwargs)
 
     print("- Creating environment")
     env = StretchPickandPlaceEnv(
@@ -84,14 +83,14 @@
         robot.nav.navigate_to([0, 0, 0])
 
     agent.reset()
-<<<<<<< HEAD
     # explore_agent.reset()
-    print ("Agent(s) has been reset")
+    print("Agent(s) has been reset")
     if hasattr(agent, "planner"):
         now = datetime.now()
-        agent.planner.set_vis_dir("real_world", now.strftime("%Y_%m_%d_%H_%M_%S"))
+        agent.planner.set_vis_dir(
+            "real_world", now.strftime("%Y_%m_%d_%H_%M_%S"))
     env.reset(start_recep, pick_object, goal_recep, set_goal=True)
-    print ("Env has been reset")
+    print("Env has been reset")
 
     while True:
         t = 0
@@ -101,17 +100,11 @@
         task = input("what you want me to do: ")
         # task = "find a cup please"
         agent.set_task(task)
-=======
-    if hasattr(agent, "planner"):
-        now = datetime.now()
-        agent.planner.set_vis_dir("real_world", now.strftime("%Y_%m_%d_%H_%M_%S"))
-    env.reset(start_recep, pick_object, goal_recep)
->>>>>>> f4134052
 
         while not env.episode_over and not rospy.is_shutdown():
             t += 1
             print("STEP =", t)
-            obs = env.get_observation()   
+            obs = env.get_observation()
             action, info, obs, is_finished = agent.act(obs)
             if is_finished:
                 break
@@ -126,6 +119,7 @@
 
     # print("Metrics:", env.get_episode_metrics())
 
+
 if __name__ == "__main__":
     print("---- Starting real-world evaluation ----")
     main()
