--- conflicted
+++ resolved
@@ -328,13 +328,7 @@
         # These modules are not part of the home-robot repository.
         import pickle
         import time
-<<<<<<< HEAD
-        
-        from home_robot_hw.utils.eval_ai import evaluation_pb2
-        from home_robot_hw.utils.eval_ai import evaluation_pb2_grpc
-=======
-
->>>>>>> 6ec36ae7
+
         import grpc
 
         from home_robot_hw.utils.eval_ai import evaluation_pb2, evaluation_pb2_grpc
