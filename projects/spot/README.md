# Spot Setup with demo branch

## Installation

### Requirements

+ Home robot - [Demo branch](https://github.com/facebookresearch/home-robot/tree/demo)
+ Spot sim2real - [Jay's fork with no_habitat branch](https://github.com/jdvakil/spot-sim2real)

### Steps

#### Home-Robot
```
git clone https://github.com/facebookresearch/home-robot.git --recursive
```

```
echo 'alias HOME_ROBOT_ROOT=/home/jaydv/Documents/home-robot' >> ~/.bashrc 
source ~/.bashrc
```

```
git submodule update --init --recursive src/home_robot/home_robot/perception/detection/detic/Detic src/third_party/detectron2 src/third_party/contact_graspnet  src/third_party/habitat-lab src/third_party/spot-sim2real src/third_party/MiDaS src/home_robot/home_robot/agent/imagenav_agent/SuperGluePretrainedNetwork
``` 

- If this command doesn't add all the submodules

```
git submodule update -f src/home_robot/home_robot/perception/detection/detic/Detic src/third_party/detectron2 src/third_party/contact_graspnet  src/third_party/habitat-lab src/third_party/spot-sim2real src/third_party/MiDaS src/home_robot/home_robot/agent/imagenav_agent/SuperGluePretrainedNetwork
```

```
mamba env create -n home-robot -f src/home_robot_hw/environment.yml
```

 If `mamba` not found, `conda install -c conda-forge mamba --yes`
 
```
conda activate home-robot
pip install -e src/home_robot_hw/.
```

Change this env variable to your cuda -- `CUDA_HOME=/usr/local/cuda-<version_tag>`


#### Install spot sim2real

```
cd src/third_party/spot-sim2real
git checkout no_habitat
```
##### Installing spot sim2real packages

```
cd bd_spot_wrapper/
python generate_executables.py
pip install -e .
```
```
cd ../spot_rl_experiments
python generate_executables.py
pip install -e .
```
```
pip install bosdyn-api  bosdyn-client transforms3d einops gym==0.23.1 vtk scikit-image open3d natsort scikit-fmm
```

#### Install MiDaS
+ Make sure you are on the master branch
```
<<<<<<< HEAD
cd ../../../../src/third_party/MiDaS
=======
cd $HOME_ROBOT_ROOT/src/third_party/MiDaS
>>>>>>> a4482b6d
git checkout master
git pull origin
```
+ Install weights
```
cd weights
wget https://github.com/isl-org/MiDaS/releases/download/v3_1/dpt_beit_large_512.pt
```
+ Packages
```
cd ../
pip install -e .
pip install imutils

```

#### Install Habitat-sim
```
<<<<<<< HEAD
cd ../../../src/third_party/habitat-lab
=======
cd $HOME_ROBOT_ROOT/src/third_party/habitat-lab
>>>>>>> a4482b6d
pip install -e habitat-lab
mamba install habitat-sim headless -c conda-forge -c aihabitat --yes
```


#### Install SuperGLUE
```
pip install -r src/home_robot/home_robot/agent/imagenav_agent/SuperGluePretrainedNetwork/requirements.txt
```

#### Install Detic
```
cd src/home_robot/home_robot/perception/detection/detic/Detic
pip install -r requirements.txt
mkdir models
wget https://dl.fbaipublicfiles.com/detic/Detic_LCOCOI21k_CLIP_SwinB_896b32_4x_ft4x_max-size.pth -O models/Detic_LCOCOI21k_CLIP_SwinB_896b32_4x_ft4x_max-size.pth
wget https://eecs.engin.umich.edu/~fouhey/fun/desk/desk.jpg
python demo.py --config-file configs/Detic_LCOCOI21k_CLIP_SwinB_896b32_4x_ft4x_max-size.yaml --input desk.jpg --output out.jpg --vocabulary lvis --opts MODEL.WEIGHTS models/Detic_LCOCOI21k_CLIP_SwinB_896b32_4x_ft4x_max-size.pth
```


#### Additional installtions

```
<<<<<<< HEAD
cd ../../../../../../..
=======
cd $HOME_ROBOT_ROOT
>>>>>>> a4482b6d
pip install -e src/third_party/detectron2/.
```
##### Issues with installing detectron2
Set `CUDA_HOME=/usr/local/cuda-<VERSION>/` and install again

###### If getting a version_mismatch error
+ Install cuda from this [website](https://developer.nvidia.com/cuda-downloads) and select the correct version tag when installing cuda. 
##### For `qObject: movToThread` errors/warnings when running the demo

```
pip install --no-binary opencv-python opencv-python
```

##### Attribute error for SE3 with sophuspy
```
git clone https://github.com/pybind/pybind11.git
cd pybind11
mkdir build && cd build
cmake .. -DCMAKE_INSTALL_PREFIX=../install/
make -j8
make install
pybind11_DIR=$PWD/../install/share/cmake/pybind11/ pip3 install --user sophuspy
```<|MERGE_RESOLUTION|>--- conflicted
+++ resolved
@@ -68,11 +68,7 @@
 #### Install MiDaS
 + Make sure you are on the master branch
 ```
-<<<<<<< HEAD
-cd ../../../../src/third_party/MiDaS
-=======
 cd $HOME_ROBOT_ROOT/src/third_party/MiDaS
->>>>>>> a4482b6d
 git checkout master
 git pull origin
 ```
@@ -91,11 +87,7 @@
 
 #### Install Habitat-sim
 ```
-<<<<<<< HEAD
-cd ../../../src/third_party/habitat-lab
-=======
 cd $HOME_ROBOT_ROOT/src/third_party/habitat-lab
->>>>>>> a4482b6d
 pip install -e habitat-lab
 mamba install habitat-sim headless -c conda-forge -c aihabitat --yes
 ```
@@ -120,11 +112,7 @@
 #### Additional installtions
 
 ```
-<<<<<<< HEAD
-cd ../../../../../../..
-=======
 cd $HOME_ROBOT_ROOT
->>>>>>> a4482b6d
 pip install -e src/third_party/detectron2/.
 ```
 ##### Issues with installing detectron2
