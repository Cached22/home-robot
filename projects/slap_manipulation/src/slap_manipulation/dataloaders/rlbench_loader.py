from typing import List, Tuple

import matplotlib.pyplot as plt
import numpy as np
import open3d as o3d
import torch
import torchvision.transforms as T
import trimesh.transformations as tra
from PIL import Image

from home_robot.utils.data_tools.loader import DatasetBase, Trial
from home_robot.utils.point_cloud import (
    add_additive_noise_to_xyz,
    dropout_random_ellipses,
    numpy_to_pcd,
    show_point_cloud,
)


def show_point_cloud_with_keypt_and_closest_pt(
    xyz, rgb, keypt_orig, keypt_rot, closest_pt
):
    pcd = numpy_to_pcd(xyz, rgb / 255)
    geoms = [pcd]
    coords = o3d.geometry.TriangleMesh.create_coordinate_frame(
        size=0.1, origin=keypt_orig
    )
    coords = coords.rotate(keypt_rot)
    geoms.append(coords)
    closest_pt_sphere = o3d.geometry.TriangleMesh.create_sphere(radius=0.02)
    closest_pt_sphere.translate(closest_pt)
    closest_pt_sphere.paint_uniform_color([1, 0.706, 0])
    geoms.append(closest_pt_sphere)
    o3d.visualization.draw_geometries(geoms)


class RLBHighLevelTrial(Trial):
    """handle a domain-randomized trial"""

    def __init__(self, name, h5_filename, dataset, group):
        """
        Use group for initialization
        """
        super().__init__(name, h5_filename, dataset, group)
        self.factor = 1
        self.dr_factor = 10
        num_samples = len(self["keypoints"]) if not dataset.multi_step else 1
        self.length = (
            self.factor
            * num_samples
            * (self.dr_factor if dataset.data_augmentation else 1)
        )


class RLBenchDataset(DatasetBase):
    """train on a dataset from RLBench"""

    def __init__(
        self,
        dirname,
        template="*.h5",
        trial_list: list = None,
        predict: str = None,
        verbose=False,
        num_pts=10000,
        data_augmentation=True,
        random_idx=False,
        random_cmd=True,
        first_keypoint_only=False,
        ori_dr_range=np.pi / 4,
        cart_dr_range=1.0,
        debug_closest_pt=False,
        crop_radius=True,
        crop_radius_chance=0.75,
        crop_radius_shift=0.05,
        crop_radius_range=[1.0, 2.0],
        ambiguous_radius=0.03,
        orientation_type="rpy",
        multi_step=False,
        color_jitter=True,
        *args,
        **kwargs,
    ):
        self.multi_step = multi_step
        self.ori_type = orientation_type
        self.random_idx = random_idx
        self.random_cmd = random_cmd
        self.first_keypoint_only = first_keypoint_only
        self.keypoint_to_use = None
        self.num_pts = num_pts
        self.data_augmentation = data_augmentation
        if color_jitter:
            self.color_jitter = T.ColorJitter(
                brightness=0.25, hue=0.05, saturation=0.1, contrast=0.1
            )
        else:
            self.color_jitter = None
        self.ori_dr_range = ori_dr_range
        self.cart_dr_range = cart_dr_range
        self.crop_radius = crop_radius
        self.crop_radius_shift = crop_radius_shift
        self.crop_radius_range = crop_radius_range
        self.crop_radius_chance = crop_radius_chance
        self._cr_min = crop_radius_range[0]
        self._cr_max = crop_radius_range[1]
        self._cr_rng = self._cr_max - self._cr_min
        self._ambiguous_radius = ambiguous_radius
        super(RLBenchDataset, self).__init__(
            dirname, template, verbose, trial_list, TrialType=RLBHighLevelTrial
        )
        self._voxel_size = 0.001
        self._voxel_size_2 = 0.01
        self._local_problem_size = 0.1

        self.debug_closest_pt = debug_closest_pt
        self.task_name = ""
        self.h5_filename = ""

    def normalize_rgb(self, rgb):
        """make sure rgb values are in -1 to 1"""
        # rgb = ((rgb / 255.0) - 0.5) * 2
        rgb = rgb / 255.0
        return rgb

    def get_gripper_pose(self, trial, idx):
        pos = trial["ee_xyz"][idx]
        x, y, z, w = trial["ee_rot"][idx]
        ee_pose = tra.quaternion_matrix([w, x, y, z])
        ee_pose[:3, 3] = pos
        # ee_pose = self.robot.apply_grasp_offset(ee_pose)
        return ee_pose

    def mask_voxels(self, voxels, query_pt_idx):
        """return a mask telling us which voxels are not ambiguous"""
        query_pt = voxels[query_pt_idx]
        query = query_pt[None].repeat(voxels.shape[0], axis=0)
        dists = np.linalg.norm(voxels - query, axis=-1)
        mask = dists > self._ambiguous_radius
        mask[query_pt_idx] = True
        return mask

    def process_images_from_view(self, trial, view_name, idx):
        rgb = trial[view_name + "_rgb"][idx]
        if self.data_augmentation and self.color_jitter is not None:
            pil_img = Image.fromarray(rgb)
            pil_img = self.color_jitter(pil_img)
            rgb = np.array(pil_img)
            # For debugging the effects of color randomization / jitter
            # TODO - @priyam - fix or remove
            # TODO - remove this from code, it's debug code
            # for _ in range(10):
            #     pil_img = self.color_jitter(pil_img)
            #     rgb = np.array(pil_img)
            #     plt.imshow(rgb)
            #     plt.show()
            # breakpoint()

        depth = trial[view_name + "_depth"][idx]
        xyz = trial[view_name + "_xyz"][idx]

        if self.data_augmentation:
            # This really doesnt do anything
            # depth = add_multiplicative_noise(depth, 10000, 0.0001)
            depth = dropout_random_ellipses(depth, dropout_mean=10)

        # Process information here
        mask = np.bitwise_and(depth > 0.1, depth < 3.0)
        mask2 = np.bitwise_and(xyz[:, :, 0] > -0.5, xyz[:, :, 2] > 0.5)
        mask = np.bitwise_and(mask, mask2)

        if self.data_augmentation:
            xyz = add_additive_noise_to_xyz(
                xyz,
                valid_mask=mask,
                gp_rescale_factor_range=[12, 20],
                gaussian_scale_range=[0.0, 0.001],
                # gaussian_scale_range=[0.0, 0.0001],
            )

        mask = mask.reshape(-1)
        rgb_pts = rgb.reshape(-1, 3)[mask]
        xyz_pts = xyz.reshape(-1, 3)[mask]

        return rgb_pts, xyz_pts

    def crop_around_voxel(self, xyz, rgb, voxel, crop_size):
        """Crop a point cloud around given voxel"""
        mask = np.linalg.norm(xyz - voxel, axis=1) < crop_size
        return xyz[mask], rgb[mask]

    def shuffle_and_downsample_point_cloud(self, xyz, rgb):
        # Downsample pt clouds
        downsample = np.arange(rgb.shape[0])
        np.random.shuffle(downsample)
        if self.num_pts != -1:
            downsample = downsample[: self.num_pts]
        rgb = rgb[downsample]
        xyz = xyz[downsample]

        # mean center xyz
        center = np.mean(xyz, axis=0)
        # center = np.zeros(3)
        center[-1] = 0
        xyz = xyz - center[None].repeat(xyz.shape[0], axis=0)
        return xyz, rgb, center

    def remove_duplicate_points(self, xyz, rgb):
        debug_views = False
        if debug_views:
            print("xyz", xyz.shape)
            print("rgb", rgb.shape)
            show_point_cloud(xyz, rgb)

        xyz, rgb = xyz.reshape(-1, 3), rgb.reshape(-1, 3)
        # voxelize at a granular voxel-size rather than random downsample
        pcd = numpy_to_pcd(xyz, rgb)
        pcd_downsampled = pcd.voxel_down_sample(self._voxel_size)
        rgb = np.asarray(pcd_downsampled.colors)
        xyz = np.asarray(pcd_downsampled.points)

        debug_voxelization = False
        if debug_voxelization:
            # print(f"Number of points in this PCD: {len(pcd_downsampled2.points)}")
            show_point_cloud(xyz, rgb)

        return xyz, rgb

    def dr_crop_radius(self, xyz, rgb, ref_ee_keyframe):
        """do radius crop"""
        if self.data_augmentation and self.crop_radius:
            # crop out random points outside a certain distance from the gripper
            # this is to encourage it to learn only local features and skills
            if np.random.random() < self.crop_radius_chance:
                # Now we do the cropping
                orig = ref_ee_keyframe[:3, 3][None].copy()
                crop_shift = ((np.random.random(3) * 2) - 1) * self.crop_radius_shift
                orig += crop_shift
                # Now here we apply some other stuff
                orig = np.repeat(orig, xyz.shape[0], axis=0)
                crop_dist = np.linalg.norm(xyz - orig, axis=-1)
                radius = (np.random.random() * self._cr_rng) + self._cr_min
                crop_idx = crop_dist < radius
                rgb = rgb[crop_idx, :]
                xyz = xyz[crop_idx, :]
        return xyz, rgb

    def voxelize_and_get_interaction_point(self, xyz, rgb, interaction_ee_keyframe):
        """uniformly voxelizes the input point-cloud and returns the closest-point
        in the point-cloud to the task's interaction ee-keyframe"""
        # downsample another time to get sampled version
        pcd_downsampled = numpy_to_pcd(xyz, rgb)
        pcd_downsampled2 = pcd_downsampled.voxel_down_sample(self._voxel_size_2)
        xyz2 = np.asarray(pcd_downsampled2.points)
        rgb2 = np.asarray(pcd_downsampled2.colors)

        # for the voxelized pcd
        if xyz2.shape[0] < 10:
            return (None, None, None, None, None, None)
        pcd_tree = o3d.geometry.KDTreeFlann(pcd_downsampled2)
        # Find closest points based on ref_ee_keyframe
        # This is used to supervise the location when we're detecting where the action
        # could have happened
        [_, target_idx_1, _] = pcd_tree.search_knn_vector_3d(
            interaction_ee_keyframe[:3, 3], 1
        )
        target_idx_down_pcd = np.asarray(target_idx_1)[0]
        closest_pt_down_pcd = xyz2[target_idx_down_pcd]

        # this is for exact point
        pcd_tree = o3d.geometry.KDTreeFlann(pcd_downsampled)
        [_, target_idx_2, _] = pcd_tree.search_knn_vector_3d(
            # ee_keyframe[:3, 3], 1
            interaction_ee_keyframe[:3, 3],
            1,
        )
        target_idx_og_pcd = np.asarray(target_idx_2)[0]
        closest_pt_og_pcd = xyz[target_idx_og_pcd]

        if self.debug_closest_pt:
            print("Closest point in downsampled pcd")
            show_point_cloud_with_keypt_and_closest_pt(
                xyz2,
                rgb2,
                interaction_ee_keyframe[:3, 3],
                interaction_ee_keyframe[:3, :3],
                xyz2[target_idx_down_pcd].reshape(3, 1),
            )
            print("Closest point in original pcd")
            show_point_cloud_with_keypt_and_closest_pt(
                xyz,
                rgb,
                interaction_ee_keyframe[:3, 3],
                interaction_ee_keyframe[:3, :3],
                xyz[target_idx_og_pcd].reshape(3, 1),
            )
        return (
            xyz2,
            rgb2,
            target_idx_down_pcd,
            closest_pt_down_pcd,
            target_idx_og_pcd,
            closest_pt_og_pcd,
        )

<<<<<<< HEAD
    def get_commands(self, crop_ee_keyframe, keyframes, return_all=False):
        """process and get the commands"""
=======
    def get_commands(
        self,
        crop_ee_keyframe: np.ndarray,
        keyframes: List[np.ndarray],
        return_all=False,
    ) -> Tuple[List[np.ndarray], List[np.ndarray], List[np.ndarray]]:
        """Given the ee-keyframe in cropped frame-of-reference returns pos, rot_mat and quat ori
        associated with it
        Args:
            crop_ee_keyframe: np.ndarray of the keyframe as a 4D matrix
            keyframes: list of 4d homogeneous matrix
            return_all: overrides OFF state of `autoregressive` setting,
                expects keyframes to have all the keyframes as input
        Return:
            positions: List of positions of keyframes/crop_ee_keyframe
            orientations: List of rotation_matrix associated with keyframes/crop_ee_keyframe
            angles: quaternion/rpy associated with keyframes/crop_ee_keyframe
        """
>>>>>>> 1f2e7ca2
        if self.multi_step or return_all:
            num_frames = len(keyframes)
            assert num_frames > 0
            positions = np.zeros((num_frames, 3))
            orientations = np.zeros((num_frames, 3, 3))
            # Set things up with the right shape
            if self.ori_type == "rpy":
                angles = np.zeros((num_frames, 3))
            elif self.ori_type == "quaternion":
                angles = np.zeros((num_frames, 4))
            else:
                raise RuntimeError(
                    "unsupported orientation type: " + str(self.ori_type)
                )
            # Loop over the whole list of keyframes
            # Create a set of trajectory data so we can train all three waypoints at once
            for j, keyframe in enumerate(keyframes):
                orientations[j, :, :] = keyframe[:3, :3]
                positions[j, :] = keyframe[:3, 3]
                if self.ori_type == "rpy":
                    angles[j, :] = tra.euler_from_matrix(keyframe[:3, :3])
                elif self.ori_type == "quaternion":
                    angles[j, :] = tra.quaternion_from_matrix(keyframe[:3, :3])
        else:
            # Just one
            positions = [crop_ee_keyframe[:3, 3]]
            orientations = [crop_ee_keyframe[:3, :3]]
            if self.ori_type == "rpy":
                angles = [tra.euler_from_matrix(crop_ee_keyframe[:3, :3])]
            elif self.ori_type == "quaternion":
<<<<<<< HEAD
                angles = tra.quaternion_from_matrix(crop_ee_keyframe[:3, :3])
=======
                angles = [tra.quaternion_from_matrix(crop_ee_keyframe[:3, :3])]
>>>>>>> 1f2e7ca2
        return positions, orientations, angles

    def get_local_problem(
        self, xyz, rgb, interaction_pt, num_find_crop_tries=10, min_num_points=50
    ):
        """
        Crop given PCD around a perturbed interaction_point as input to action prediction problem
            (crop_xyz, crop_rgb, crop_ref_ee_keyframe, crop_ee_keyframe,
                crop_keyframes) = self.get_local_problem(xyz, rgb, ee_keyframe,
                                                        ref_ee_keyframe)
        """
        # crop_xyz, crop_rgb, crop_ref_ee_keyframe,
        # orig_crop_location = ref_ee_keyframe[:3, 3].copy()
        orig_crop_location = interaction_pt
        if self.data_augmentation:
            # Check to see if enough points are within the crop radius
            for _ in range(num_find_crop_tries):
                crop_location = orig_crop_location
                # Crop randomly within a few centimeters
                crop_location = orig_crop_location + (
                    (np.random.random(3) * 0.05) - 0.025
                )
                # Make sure at least min_num_points are within this radius
                # get number of points in this area
                dists = np.linalg.norm(
                    xyz - crop_location[None].repeat(xyz.shape[0], axis=0), axis=-1
                )
                # Make sure this is near some geometry
                if np.sum(dists < 0.1) > min_num_points:
                    break
                else:
                    crop_location = orig_crop_location
        else:
            crop_location = orig_crop_location

        # crop from og pcd and mean-center it
        crop_xyz, crop_rgb = self.crop_around_voxel(
            xyz, rgb, crop_location, self._local_problem_size
        )
        crop_xyz = crop_xyz - crop_location[None].repeat(crop_xyz.shape[0], axis=0)
        # show_point_cloud(crop_xyz, crop_rgb, orig=np.zeros(3))
        if crop_rgb.shape[0] > self.num_pts:
            # Downsample pt clouds
            downsample = np.arange(crop_rgb.shape[0])
            np.random.shuffle(downsample)
            if self.num_pts != -1:
                downsample = downsample[: self.num_pts]
            crop_rgb = crop_rgb[downsample]
            crop_xyz = crop_xyz[downsample]
        status = True
        if crop_xyz.shape[0] < 10:
            status = False
        return crop_location, crop_xyz, crop_rgb, status

    def get_local_commands(
        self, crop_location, ee_keyframe, ref_ee_keyframe, keyframes
    ):
        # NOTE: copying the keyframes is EXTREMELY important
        crop_ee_keyframe = ee_keyframe.copy()
        crop_ee_keyframe[:3, 3] -= crop_location
        crop_ref_ee_keyframe = ref_ee_keyframe.copy()
        crop_ref_ee_keyframe[:3, 3] -= crop_location
        crop_keyframes = []
        for keyframe in keyframes:
            _keyframe = keyframe.copy()
            _keyframe[:3, 3] -= crop_location
            crop_keyframes.append(_keyframe)
        return crop_ref_ee_keyframe, crop_ee_keyframe, crop_keyframes

    def _assert_positions_match_ee_keyframes(
        self, crop_ee_keyframe, positions, tol=1e-6
    ):
        """sanity check to make sure our data pipeline is consistent with multi head vs
        single channel data"""
        for pos in positions:
            err = np.linalg.norm(crop_ee_keyframe[:3, 3] - pos)
            if err < tol:
                return True
        else:
            raise RuntimeError(
                "crop ee keyframe and keypoints do not line up; "
                "you have a logic error"
            )

    def dr_rotation_translation(
        self, orig_xyz, xyz, ee_keyframe, ref_ee_keyframe, keyframes
    ):
        """translate and rotate

        Old spec - remove crop-first
        (xyz, ee_keyframe, ref_ee_keyframe, crop_xyz, crop_ee_keyframe,
            crop_ref_ee_keyframe, crop_keyframes) = self.dr_rotation_translation(xyz, ee_keyframe,
                    ref_ee_keyframe, crop_xyz, crop_ee_keyframe, crop_ref_ee_keyframe,
                    crop_keyframes)
        """
        # note: above transforms points wrt translation and rotation provided
        # the second argument is a homogeneous matrix
        if self.data_augmentation:
            # Now that it is mean centered, apply data augmentation
            # Start with rotation
            rotation_matrix = tra.euler_matrix(
                0, 0, self.ori_dr_range * ((np.random.rand() * 2) - 1)
            )
            orig_xyz = tra.transform_points(orig_xyz, rotation_matrix)
            xyz = tra.transform_points(xyz, rotation_matrix)
            ee_keyframe = rotation_matrix @ ee_keyframe
            ref_ee_keyframe = rotation_matrix @ ref_ee_keyframe

            # Adjust cropped keyframe as well
            # crop_xyz = tra.transform_points(crop_xyz, rotation_matrix)
            # crop_ee_keyframe = rotation_matrix @ crop_ee_keyframe
            # crop_ref_ee_keyframe = rotation_matrix @ crop_ref_ee_keyframe

            # Now add a random shift
            shift = ((np.random.rand(3) * 2) - 1) * self.cart_dr_range

            # Add shift to everything... yeah this could be written better
            ref_ee_keyframe[:3, 3] += shift
            xyz += shift[None].repeat(xyz.shape[0], axis=0)
            orig_xyz += shift[None].repeat(orig_xyz.shape[0], axis=0)
            ee_keyframe[:3, 3] += shift

            # Cropped trajectories
            # Loop over keyframes
            new_keyframes = []
            for keyframe in keyframes:
                keyframe = keyframe.copy()
                keyframe = rotation_matrix @ keyframe
                keyframe[:3, 3] += shift
                new_keyframes.append(keyframe)
        else:
            new_keyframes = keyframes
        # return (xyz, ee_keyframe, ref_ee_keyframe, crop_xyz, crop_ee_keyframe,
        #    crop_ref_ee_keyframe, new_keyframes)
        return (orig_xyz, xyz, ee_keyframe, ref_ee_keyframe, new_keyframes)

    def get_datum(self, trial, keypoint_idx):
        """Get a single training example given the index."""

        # Idx is going to determine keypoint, not actual index
        keypoints = trial["keypoints"][()]  # list of index of keypts
        if self.first_keypoint_only:
            keypoint_idx = 0
            if self.keypoint_to_use is not None:
                keypoint_idx = self.keypoint_to_use
        else:
            keypoint_idx = keypoint_idx % len(keypoints)
        next_keypoint = trial["next_keypoint"][()]
        keypoint = keypoints[keypoint_idx]
        proprio = trial["low_dim_state"][()]

        dist = float("Inf")

        # Go through the keypoints
        for i, other_keypoint in enumerate(keypoints):
            if i == 0:
                continue
            other_reference_pt = other_keypoint
            if proprio[other_keypoint][0] != proprio[other_keypoint - 1][0]:
                break
            # Check to see if gripper was closed
            # Also compute distance to keypoint
            dist = np.abs(keypoint - other_keypoint)
        else:
            other_reference_pt = keypoint

        # get list of all indices between previous and next keypoint
        # # wrt chosen next_keypoint
        all_idxs = np.arange(len(next_keypoint))[next_keypoint == keypoint]
        idx = np.min(all_idxs)

        # ----------------------------
        # create point clouds
        rgbs, xyzs = [], []
        for view in ["overhead", "left", "right", "front"]:
            v_rgb, v_xyz = self.process_images_from_view(trial, view, idx)
            rgbs.append(self.normalize_rgb(v_rgb))
            xyzs.append(v_xyz)
        rgb = np.concatenate(rgbs, axis=0)
        xyz = np.concatenate(xyzs, axis=0)
        # ----------------------------

        k_idx = next_keypoint[idx]
        if k_idx != keypoint:
            print("WARNING; mismatch:", k_idx, keypoint, "at", idx)

        # get EE keyframe
        ref_ee_keyframe = self.get_gripper_pose(trial, other_reference_pt)
        ee_keyframe = self.get_gripper_pose(trial, int(k_idx))
        keyframes = []
        if self.multi_step:
            target_gripper_state = np.zeros(len(keypoints))
            # Add all keypoints to this list
            for j, keypoint in enumerate(keypoints):
                keyframes.append(self.get_gripper_pose(trial, int(keypoint)))
                target_gripper_state[j] = proprio[keypoint][0]
        else:
            # Pull out gripper state from the sim data
            target_gripper_state = proprio[k_idx][0]

        # Reduce the size of hte point cloud further
        xyz, rgb = self.remove_duplicate_points(xyz, rgb)
        xyz, rgb = self.dr_crop_radius(xyz, rgb, ref_ee_keyframe)
        orig_xyz, orig_rgb = xyz, rgb

        # Get the point clouds and shuffle them around a bit
        xyz, rgb, center = self.shuffle_and_downsample_point_cloud(xyz, rgb)

        # adjust our keyframes
        orig_xyz -= center[None].repeat(orig_xyz.shape[0], axis=0)
        ee_keyframe[:3, 3] -= center
        ref_ee_keyframe[:3, 3] -= center
        for keyframe in keyframes:
            keyframe[:3, 3] -= center

        # (xyz, ee_keyframe, ref_ee_keyframe, crop_xyz, crop_ee_keyframe,
        #    crop_ref_ee_keyframe, crop_keyframes) = self.dr_rotation_translation(xyz, ee_keyframe,
        #            ref_ee_keyframe, keyframes)
        (
            orig_xyz,
            xyz,
            ee_keyframe,
            ref_ee_keyframe,
            keyframes,
        ) = self.dr_rotation_translation(
            orig_xyz, xyz, ee_keyframe, ref_ee_keyframe, keyframes
        )

        (
            xyz2,
            rgb2,
            target_idx_down_pcd,
            closest_pt_down_pcd,
            target_idx_og_pcd,
            closest_pt_og_pcd,
        ) = self.voxelize_and_get_interaction_point(xyz, rgb, ref_ee_keyframe)

        # Get the local version of the problem
        (crop_location, crop_xyz, crop_rgb) = self.get_local_problem(
            orig_xyz, orig_rgb, closest_pt_down_pcd
        )
        # Get data for the regression training
        # This needs to happen before centering i guess
        (
            crop_ref_ee_keyframe,
            crop_ee_keyframe,
            crop_keyframes,
        ) = self.get_local_commands(
            crop_location, ee_keyframe, ref_ee_keyframe, keyframes
        )

        # Get the commands we care about here
        # TODO - remove debug code
        # print(crop_ee_keyframe[:3, 3])
        positions, orientations, angles = self.get_commands(
            crop_ee_keyframe, crop_keyframes
        )

        # predict vector from each point in PCD to the contact/release point
        cmds = trial["descriptions"][()].decode("utf-8").split(",")
        if self.random_cmd:
            cmd = cmds[np.random.randint(len(cmds))]
        else:
            cmd = cmds[0]

        proprio = np.array([keypoint_idx / len(keypoints) - 1])
        proprio = np.concatenate((trial["low_dim_state"][()][0][:-1], proprio))

        datum = {
            "trial_name": trial.name,
            "ee_keyframe_pos": torch.FloatTensor(ee_keyframe[:3, 3]),
            "ee_keyframe_ori": torch.FloatTensor(ee_keyframe[:3, :3]),
            "xyz": torch.FloatTensor(xyz),
            "rgb": torch.FloatTensor(rgb),
            "cmd": cmd,
            "keypoint_idx": keypoint_idx,
            "num_keypoints": len(keypoints),
            "proprio": torch.FloatTensor(trial["low_dim_state"][()][0][:-1]),
            "closest_pos": torch.FloatTensor(closest_pt_og_pcd),
            "closest_pos_idx": torch.LongTensor([target_idx_og_pcd]),
            "closest_voxel": torch.FloatTensor(closest_pt_down_pcd),
            "closest_voxel_idx": torch.LongTensor([target_idx_down_pcd]),
            "xyz_downsampled": torch.FloatTensor(xyz2),
            "rgb_downsampled": torch.FloatTensor(rgb2),
            "target_gripper_state": torch.FloatTensor([target_gripper_state]),
            "xyz_mask": torch.LongTensor(self.mask_voxels(xyz2, target_idx_down_pcd)),
            # Crop info ------
            "rgb_crop": torch.FloatTensor(crop_rgb),
            "xyz_crop": torch.FloatTensor(crop_xyz),
            "crop_ref_ee_keyframe_pos": crop_ref_ee_keyframe[:3, 3],
            # Crop goals ------------------
            # Goals for regression go here
            "ee_keyframe_pos_crop": torch.FloatTensor(positions),
            "ee_keyframe_ori_crop": torch.FloatTensor(orientations),
            "target_ee_angles": torch.FloatTensor(angles),
        }
        return datum


def debug_get_datum():
    loader = RLBenchDataset(
        "/home/priparashar/Development/icra/data/rlbench/reach_mt_train",
        data_augmentation=False,
        first_keypoint_only=True,
        debug_closest_pt=True,
    )
    num_keypts = len(loader.trials[0]["keypoints"][()])
    for trial in loader.trials:
        for keypt_idx in range(num_keypts):
            loader.keypoint_to_use = keypt_idx
            data = loader.get_datum(trial, 5)


if __name__ == "__main__":
    debug_get_datum()
    pass<|MERGE_RESOLUTION|>--- conflicted
+++ resolved
@@ -302,10 +302,6 @@
             closest_pt_og_pcd,
         )
 
-<<<<<<< HEAD
-    def get_commands(self, crop_ee_keyframe, keyframes, return_all=False):
-        """process and get the commands"""
-=======
     def get_commands(
         self,
         crop_ee_keyframe: np.ndarray,
@@ -324,7 +320,6 @@
             orientations: List of rotation_matrix associated with keyframes/crop_ee_keyframe
             angles: quaternion/rpy associated with keyframes/crop_ee_keyframe
         """
->>>>>>> 1f2e7ca2
         if self.multi_step or return_all:
             num_frames = len(keyframes)
             assert num_frames > 0
@@ -355,11 +350,7 @@
             if self.ori_type == "rpy":
                 angles = [tra.euler_from_matrix(crop_ee_keyframe[:3, :3])]
             elif self.ori_type == "quaternion":
-<<<<<<< HEAD
-                angles = tra.quaternion_from_matrix(crop_ee_keyframe[:3, :3])
-=======
                 angles = [tra.quaternion_from_matrix(crop_ee_keyframe[:3, :3])]
->>>>>>> 1f2e7ca2
         return positions, orientations, angles
 
     def get_local_problem(
