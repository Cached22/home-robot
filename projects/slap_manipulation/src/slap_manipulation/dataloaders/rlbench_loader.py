--- conflicted
+++ resolved
@@ -209,24 +209,6 @@
             print("rgb", rgb.shape)
             show_point_cloud(xyz, rgb)
 
-<<<<<<< HEAD
-        # TODO: remove deadcode
-        # debug_og = False
-        # if debug_og:
-        #     print(f"OG point-cloud has {xyz.shape} points")
-        #     rgb_ims = []
-        #     for view in ["overhead", "left", "right", "front"]:
-        #         view_name = view + "_rgb"
-        #         rgb_ims.append(trial[view_name][idx])
-        #     f, axarr = plt.subplots(2, 2)
-        #     axarr[0, 0].imshow(rgb_ims[0])
-        #     axarr[0, 1].imshow(rgb_ims[1])
-        #     axarr[1, 0].imshow(rgb_ims[2])
-        #     axarr[1, 1].imshow(rgb_ims[3])
-        #     plt.show()
-
-=======
->>>>>>> e2883476
         xyz, rgb = xyz.reshape(-1, 3), rgb.reshape(-1, 3)
         # voxelize at a granular voxel-size rather than random downsample
         pcd = numpy_to_pcd(xyz, rgb)
